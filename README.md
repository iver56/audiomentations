--- conflicted
+++ resolved
@@ -416,11 +416,8 @@
 ### Added
 
 * Add `Padding` transform
-<<<<<<< HEAD
 * Implemented `RoomSimulator` for simulating shoebox rooms using `pyroomacoustics`.
-=======
 * Add parameter `signal_gain_in_db_during_noise` in `AddShortNoises`
->>>>>>> f592b875
 
 ### Changed
 
