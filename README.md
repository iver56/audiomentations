# Audiomentations

[![Build status](https://img.shields.io/circleci/project/github/iver56/audiomentations/master.svg)](https://circleci.com/gh/iver56/audiomentations) [![Code coverage](https://img.shields.io/codecov/c/github/iver56/audiomentations/master.svg)](https://codecov.io/gh/iver56/audiomentations) [![Code Style: Black](https://img.shields.io/badge/code%20style-black-black.svg)](https://github.com/ambv/black) [![Licence: MIT](https://img.shields.io/pypi/l/audiomentations)](https://github.com/iver56/audiomentations/blob/master/LICENSE) [![DOI](https://zenodo.org/badge/DOI/10.5281/zenodo.5470338.svg)](https://doi.org/10.5281/zenodo.5470338)

A Python library for audio data augmentation. Inspired by
[albumentations](https://github.com/albu/albumentations). Useful for deep learning. Runs on
CPU. Supports mono audio and [multichannel audio](#multichannel-audio). Can be
integrated in training pipelines in e.g. Tensorflow/Keras or Pytorch. Has helped people get
world-class results in Kaggle competitions. Is used by companies making next-generation audio
products.

Need a Pytorch-specific alternative with GPU support? Check out [torch-audiomentations](https://github.com/asteroid-team/torch-audiomentations)!

# Setup

![Python version support](https://img.shields.io/pypi/pyversions/audiomentations)
[![PyPI version](https://img.shields.io/pypi/v/audiomentations.svg?style=flat)](https://pypi.org/project/audiomentations/)
[![Number of downloads from PyPI per month](https://img.shields.io/pypi/dm/audiomentations.svg?style=flat)](https://pypi.org/project/audiomentations/)

`pip install audiomentations`

## Optional requirements

Some features have extra dependencies. Extra python package dependencies can be installed by running

`pip install audiomentations[extras]`

| Feature | Extra dependencies |
| ------- | ---------------- |
| `LoudnessNormalization` | `pyloudnorm` |
| `Mp3Compression` | `ffmpeg` and [`pydub` or `lameenc`] |

Note: `ffmpeg` can be installed via e.g. conda or from [the official ffmpeg download page](http://ffmpeg.org/download.html).

# Usage example

## Waveform

```python
from audiomentations import Compose, AddGaussianNoise, TimeStretch, PitchShift, Shift
import numpy as np

augment = Compose([
    AddGaussianNoise(min_amplitude=0.001, max_amplitude=0.015, p=0.5),
    TimeStretch(min_rate=0.8, max_rate=1.25, p=0.5),
    PitchShift(min_semitones=-4, max_semitones=4, p=0.5),
    Shift(min_fraction=-0.5, max_fraction=0.5, p=0.5),
])

# Generate 2 seconds of dummy audio for the sake of example
samples = np.random.uniform(low=-0.2, high=0.2, size=(32000,)).astype(np.float32)

# Augment/transform/perturb the audio data
augmented_samples = augment(samples=samples, sample_rate=16000)
```

Check out the source code at [audiomentations/augmentations/](https://github.com/iver56/audiomentations/blob/master/audiomentations/augmentations/) to see the waveform transforms you can apply, and what arguments they have.

## Spectrogram

```python
from audiomentations import SpecCompose, SpecChannelShuffle, SpecFrequencyMask
import numpy as np

augment = SpecCompose(
    [
        SpecChannelShuffle(p=0.5),
        SpecFrequencyMask(p=0.5),
    ]
)

# Example spectrogram with 1025 frequency bins, 256 time steps and 2 audio channels
spectrogram = np.random.random((1025, 256, 2))

# Augment/transform/perturb the spectrogram
augmented_spectrogram = augment(spectrogram)
```

See [audiomentations/spec_augmentations/spectrogram_transforms.py](https://github.com/iver56/audiomentations/blob/master/audiomentations/spec_augmentations/spectrogram_transforms.py) for spectrogram transforms. 

# Waveform transforms

Some of the following waveform transforms can be visualized (for understanding) by the [audio-transformation-visualization GUI](https://share.streamlit.io/phrasenmaeher/audio-transformation-visualization/main/visualize_transformation.py) (made by phrasenmaeher), where you can upload your own input wav file

## `AddBackgroundNoise`

_Added in v0.9.0_

Mix in another sound, e.g. a background noise. Useful if your original sound is clean and
you want to simulate an environment where background noise is present.

Can also be used for mixup, as in https://arxiv.org/pdf/1710.09412.pdf

A folder of (background noise) sounds to be mixed in must be specified. These sounds should
ideally be at least as long as the input sounds to be transformed. Otherwise, the background
sound will be repeated, which may sound unnatural.

Note that the gain of the added noise is relative to the amount of signal in the input. This
implies that if the input is completely silent, no noise will be added.

Here are some examples of datasets that can be downloaded and used as background noise:

* https://github.com/karolpiczak/ESC-50#download
* https://github.com/microsoft/DNS-Challenge/

## `AddGaussianNoise`

_Added in v0.1.0_

Add gaussian noise to the samples

## `AddGaussianSNR`

_Added in v0.7.0_

Add gaussian noise to the input. A random Signal to Noise Ratio (SNR) will be picked
uniformly in the decibel scale. This aligns with human hearing, which is more
logarithmic than linear.

## `ApplyImpulseResponse`

_Added in v0.7.0_ 

Convolve the audio with a random impulse response.
Impulse responses can be created using e.g. http://tulrich.com/recording/ir_capture/

Some datasets of impulse responses are publicly available:
- [EchoThief](http://www.echothief.com/) containing 115 impulse responses acquired in a wide range of locations.
- [The MIT McDermott](https://mcdermottlab.mit.edu/Reverb/IR_Survey.html) dataset containing 271 impulse responses acquired in everyday places.

Impulse responses are represented as wav files in the given ir_path.

## `AddShortNoises`

_Added in v0.9.0_

Mix in various (bursts of overlapping) sounds with random pauses between. Useful if your
original sound is clean and you want to simulate an environment where short noises sometimes
occur.

A folder of (noise) sounds to be mixed in must be specified.

## `BandPassFilter`

_Added in v0.18.0, updated in v0.21.0_

Apply band-pass filtering to the input audio. Filter steepness (6/12/18... dB / octave)
is parametrized. Can also be set for zero-phase filtering (will result in a 6db drop at
cutoffs).

## `BandStopFilter`

_Added in v0.21.0_

Apply band-stop filtering to the input audio. Also known as notch filter or
band reject filter. It relates to the frequency mask idea in the SpecAugment paper.
This transform is similar to FrequencyMask, but has overhauled default parameters
and parameter randomization - center frequency gets picked in mel space so it is
more aligned with human hearing, which is not linear. Filter steepness
(6/12/18... dB / octave) is parametrized. Can also be set for zero-phase filtering
(will result in a 6db drop at cutoffs).

## `Clip`

_Added in v0.17.0_

Clip audio by specified values. e.g. set a_min=-1.0 and a_max=1.0 to ensure that no
samples in the audio exceed that extent. This can be relevant for avoiding integer
overflow or underflow (which results in unintended wrap distortion that can sound
horrible) when exporting to e.g. 16-bit PCM wav.

Another way of ensuring that all values stay between -1.0 and 1.0 is to apply
`PeakNormalization`.

This transform is different from `ClippingDistortion` in that it takes fixed values
for clipping instead of clipping a random percentile of the samples. Arguably, this
transform is not very useful for data augmentation. Instead, think of it as a very
cheap and harsh limiter (for samples that exceed the allotted extent) that can
sometimes be useful at the end of a data augmentation pipeline.

## `ClippingDistortion`

_Added in v0.8.0_

Distort signal by clipping a random percentage of points

The percentage of points that will be clipped is drawn from a uniform distribution between
the two input parameters min_percentile_threshold and max_percentile_threshold. If for instance
30% is drawn, the samples are clipped if they're below the 15th or above the 85th percentile.

## `FrequencyMask`

_Added in v0.7.0_

Mask some frequency band on the spectrogram.
Inspired by https://arxiv.org/pdf/1904.08779.pdf

## `Gain`

_Added in v0.11.0_

Multiply the audio by a random amplitude factor to reduce or increase the volume. This
technique can help a model become somewhat invariant to the overall gain of the input audio.

Warning: This transform can return samples outside the [-1, 1] range, which may lead to
clipping or wrap distortion, depending on what you do with the audio in a later stage.
See also https://en.wikipedia.org/wiki/Clipping_(audio)#Digital_clipping

## `GainTransition`

_Added in v0.22.0_

Gradually change the volume up or down over a random time span. Also known as
fade in and fade out. The fade works on a logarithmic scale, which is natural to
human hearing.

## `HighPassFilter`

_Added in v0.18.0, updated in v0.21.0_

Apply high-pass filtering to the input audio of parametrized filter steepness (6/12/18... dB / octave).
Can also be set for zero-phase filtering (will result in a 6db drop at cutoff).

## `HighShelfFilter`

_Added in v0.21.0_

High-shelf filter transform. Applies a high-shelf filter at a specific center frequency in hertz.
The gain at nyquist frequency is controlled by `{min,max}_gain_db` (note: can be positive or negative!).
Filter coefficients are taken from [the W3 Audio EQ Cookbook](https://www.w3.org/TR/audio-eq-cookbook/)

## `LowPassFilter`

_Added in v0.18.0, updated in v0.21.0_

Apply low-pass filtering to the input audio of parametrized filter steepness (6/12/18... dB / octave).
Can also be set for zero-phase filtering (will result in a 6db drop at cutoff).

## `LowShelfFilter`

_Added in v0.21.0_

Low-shelf filter transform. Applies a low-shelf filter at a specific center frequency in hertz.
The gain at DC frequency is controlled by `{min,max}_gain_db` (note: can be positive or negative!).
Filter coefficients are taken from [the W3 Audio EQ Cookbook](https://www.w3.org/TR/audio-eq-cookbook/)

## `Mp3Compression`

_Added in v0.12.0_

Compress the audio using an MP3 encoder to lower the audio quality. This may help machine
learning models deal with compressed, low-quality audio.

This transform depends on either lameenc or pydub/ffmpeg.

Note that bitrates below 32 kbps are only supported for low sample rates (up to 24000 hz).

Note: When using the lameenc backend, the output may be slightly longer than the input due
to the fact that the LAME encoder inserts some silence at the beginning of the audio.

## `LoudnessNormalization`

_Added in v0.14.0_

Apply a constant amount of gain to match a specific loudness. This is an implementation of
ITU-R BS.1770-4.

Warning: This transform can return samples outside the [-1, 1] range, which may lead to
clipping or wrap distortion, depending on what you do with the audio in a later stage.
See also https://en.wikipedia.org/wiki/Clipping_(audio)#Digital_clipping

## `Normalize`

_Added in v0.6.0_

Apply a constant amount of gain, so that highest signal level present in the sound becomes
0 dBFS, i.e. the loudest level allowed if all samples must be between -1 and 1. Also known
as peak normalization.

## `Padding`

_To be released in v0.23.0_

Apply padding to the audio signal - take a fraction of the end or the start of the
audio and replace that part with padding. This can be useful for preparing ML models
with constant input length for padded inputs.

## `PeakingFilter`

_Added in v0.21.0_

Add a biquad peaking filter transform

## `PitchShift`

_Added in v0.4.0_

Pitch shift the sound up or down without changing the tempo

## `PolarityInversion`

_Added in v0.11.0_

Flip the audio samples upside-down, reversing their polarity. In other words, multiply the
waveform by -1, so negative values become positive, and vice versa. The result will sound
the same compared to the original when played back in isolation. However, when mixed with
other audio sources, the result may be different. This waveform inversion technique
is sometimes used for audio cancellation or obtaining the difference between two waveforms.
However, in the context of audio data augmentation, this transform can be useful when
training phase-aware machine learning models.

## `Resample`

_Added in v0.8.0_

Resample signal using librosa.core.resample

To do downsampling only set both minimum and maximum sampling rate lower than original
sampling rate and vice versa to do upsampling only.

## `Reverse`

_Added in v0.18.0_

Reverse the audio. Also known as time inversion. Inversion of an audio track along its time
axis relates to the random flip of an image, which is an augmentation technique that is
widely used in the visual domain. This can be relevant in the context of audio
classification. It was successfully applied in the paper
[AudioCLIP: Extending CLIP to Image, Text and Audio](https://arxiv.org/pdf/2106.13043.pdf).

## `RoomSimulator`

_To be added in v0.23.0_

Shoebox Room simulator using `pyroomacoustics`. It simulates a shoebox room with parameters its size,
the position of a source in the room, the position of a microphone in the room, and the average absorption
coefficient. This is useful for artificially simulating reverberation.

## `Shift`

_Added in v0.5.0_

Shift the samples forwards or backwards, with or without rollover

## `TanhDistortion`

_Added in v0.19.0_

Apply tanh (hyperbolic tangent) distortion to the audio. This technique is sometimes
used for adding distortion to guitar recordings. The tanh() function can give a rounded
"soft clipping" kind of distortion, and the distortion amount is proportional to the
loudness of the input and the pre-gain. Tanh is symmetric, so the positive and
negative parts of the signal are squashed in the same way. This transform can be
useful as data augmentation because it adds harmonics. In other words, it changes
the timbre of the sound.

See this page for examples: [http://gdsp.hf.ntnu.no/lessons/3/17/](http://gdsp.hf.ntnu.no/lessons/3/17/)

## `TimeMask`

_Added in v0.7.0_

Make a randomly chosen part of the audio silent.
Inspired by https://arxiv.org/pdf/1904.08779.pdf

## `TimeStretch`

_Added in v0.2.0_

Time stretch the signal without changing the pitch

## `Trim`

_Added in v0.7.0_

Trim leading and trailing silence from an audio signal using `librosa.effects.trim`

# Spectrogram transforms

## `SpecChannelShuffle`

_Added in v0.13.0_

Shuffle the channels of a multichannel spectrogram. This can help combat positional bias.

## `SpecFrequencyMask`

_Added in v0.13.0_

Mask a set of frequencies in a spectrogram, à la Google AI SpecAugment. This type of data
augmentation has proved to make speech recognition models more robust.

The masked frequencies can be replaced with either the mean of the original values or a
given constant (e.g. zero).

# Known limitations

* Some transforms do not support multichannel audio yet. See [Multichannel audio](#multichannel-audio)
* Expects the input dtype to be float32, and have values between -1 and 1.
* The code runs on CPU, not GPU. For a GPU-compatible version, check out [pytorch-audiomentations](https://github.com/asteroid-team/torch-audiomentations)
* Multiprocessing is not officially supported yet. See also [#46](https://github.com/iver56/audiomentations/issues/46)

Contributions are welcome!

# Multichannel audio

As of v0.22.0, all transforms except `AddBackgroundNoise` and `AddShortNoises` support not only mono audio (1-dimensional numpy arrays), but also stereo audio, i.e. 2D arrays with shape like `(num_channels, num_samples)`

# Changelog

## Unreleased

### Added
<<<<<<< HEAD
* Implemented `RoomSimulator` for simulating shoebox rooms using `pyroomacoustics`.
=======

* Add `Padding` transform

### Changed

* Not specifying a value for `leave_length_unchanged` in `AddImpulseResponse` now emits
 a warning, as the default value will change from `False` to `True` in a future version.
>>>>>>> 1e9124dc

### Removed

* Remove the deprecated `AddImpulseResponse` alias. Use `ApplyImpulseResponse` instead.
* Removed support for the legacy parameters `min_SNR` and `max_SNR` in `AddGaussianSNR`

## v0.22.0 (2022-02-18)

### Added

* Implement `GainTransition`
* Add support for librosa 0.9
* Add support for stereo audio in `Mp3Compression`, `Resample` and `Trim`
* Add `"relative_to_whole_input"` option for `noise_rms` parameter in `AddShortNoises`
* Add optional `noise_transform` in `AddBackgroundNoise`

### Changed

* Improve speed of `PitchShift` by 6-18% when the input audio is stereo

### Removed

* Remove support for librosa<=0.7.2

## v0.21.0 (2022-02-10)

### Added

* Add support for multichannel audio in `ApplyImpulseResponse`, `BandPassFilter`, `HighPassFilter` and `LowPassFilter`
* Add `BandStopFilter` (similar to FrequencyMask, but with overhauled defaults and parameter randomization behavior), `PeakingFilter`, `LowShelfFilter` and `HighShelfFilter`
* Add parameter `add_all_noises_with_same_level` in `AddShortNoises`

### Changed

* Change `BandPassFilter`, `LowPassFilter`, `HighPassFilter`, to use scipy's butterworth
 filters instead of pydub. Now they have parametrized roll-off. Filters are now steeper
 than before by default - set `min_rolloff=6, max_rolloff=6` to get the old behavior.
 They also support zero-phase filtering now. And they're at least ~25x times faster than before! 

### Removed

* Remove optional `wavio` dependency for audio loading

## v0.20.0 (2021-11-18)

### Added

* Implement `OneOf` and `SomeOf` for applying one of or some of many transforms. Transforms are randomly
 chosen every call. Inspired by augly. Thanks to Cangonin and iver56.
* Add a new argument `apply_to_children` (bool) in `randomize_parameters`,
 `freeze_parameters` and `unfreeze_parameters` in `Compose` and `SpecCompose`.

### Changed

* Insert three new parameters in `AddBackgroundNoise`: `noise_rms` (defaults to "relative", which is 
 the old behavior), `min_absolute_rms_in_db` and `max_absolute_rms_in_db`. This **may be a breaking
 change** if you used `AddBackgroundNoise` with positional arguments in earlier versions of audiomentations!
 Please use keyword arguments to be on the safe side - it should be backwards compatible then.

### Fixed

* Remove global `pydub` import which was accidentally introduced in v0.18.0. `pydub` is
 considered an optional dependency and is imported only on demand now.

## v0.19.0 (2021-10-18)

### Added

* Implement `TanhDistortion`. Thanks to atamazian and iver56.
* Add a `noise_rms` parameter to `AddShortNoises`. It defaults to `relative`, which
 is the old behavior. `absolute` allows for adding loud noises to parts that are
 relatively silent in the input.

## v0.18.0 (2021-08-05)

### Added

* Implement `BandPassFilter`, `HighPassFilter`, `LowPassFilter` and `Reverse`. Thanks to atamazian.

## v0.17.0 (2021-06-25)

### Added

* Add a `fade` option in `Shift` for eliminating unwanted clicks
* Add support for 32-bit int wav loading with scipy>=1.6
* Add support for float64 wav files. However, the use of this format is discouraged,
  since float32 is more than enough for audio in most cases.
* Implement `Clip`. Thanks to atamazian.
* Add some parameter sanity checks in `AddGaussianNoise`
* Officially support librosa 0.8.1

### Changed

* Rename `AddImpulseResponse` to `ApplyImpulseResponse`. The former will still work for
  now, but give a warning.
* When looking for audio files in `AddImpulseResponse`, `AddBackgroundNoise`
  and `AddShortNoises`, follow symlinks by default.
* When using the new parameters `min_snr_in_db` and `max_snr_in_db` in `AddGaussianSNR`,
  SNRs will be picked uniformly in _the decibel scale_ instead of in the linear amplitude
  ratio scale. The new behavior aligns more with human hearing, which is not linear.

### Fixed

* Avoid division by zero in `AddImpulseResponse` when input is digital silence (all zeros)
* Fix inverse SNR characteristics in `AddGaussianSNR`. It will continue working as before
  unless you switch to the new parameters `min_snr_in_db` and `max_snr_in_db`. If you
  use the old parameters, you'll get a warning.

## v0.16.0 (2021-02-11)

### Added

* Implement `SpecCompose` for applying a pipeline of spectrogram transforms. Thanks to omerferhatt.

### Fixed

* Fix a bug in `SpecChannelShuffle` where it did not support more than 3 audio channels. Thanks to omerferhatt.
* Limit scipy version range to >=1.0,<1.6 to avoid issues with loading 24-bit wav files.
Support for scipy>=1.6 will be added later.

## v0.15.0 (2020-12-10)

### Added

* Add an option `leave_length_unchanged` to `AddImpulseResponse`

### Fixed

* Fix picklability of instances of `AddImpulseResponse`, `AddBackgroundNoise`
 and `AddShortNoises`

## v0.14.0 (2020-12-06)

### Added

* Implement `LoudnessNormalization`
* Implement `randomize_parameters` in `Compose`. Thanks to SolomidHero.
* Add multichannel support to `AddGaussianNoise`, `AddGaussianSNR`, `ClippingDistortion`,
`FrequencyMask`, `PitchShift`, `Shift`, `TimeMask` and `TimeStretch`

## v0.13.0 (2020-11-10)

### Added

* Lay the foundation for spectrogram transforms. Implement `SpecChannelShuffle` and
`SpecFrequencyMask`.
* Configurable LRU cache for transforms that use external sound files. Thanks to alumae.
* Officially add multichannel support to `Normalize`

### Changed

* Show a warning if a waveform had to be resampled after loading it. This is because resampling
is slow. Ideally, files on disk should already have the desired sample rate.

### Fixed

* Correctly find audio files with upper case filename extensions.
* Fix a bug where AddBackgroundNoise crashed when trying to add digital silence to an input. Thanks to juheeuu.

## v0.12.1 (2020-09-28)

### Changed

* Speed up `AddBackgroundNoise`, `AddShortNoises` and `AddImpulseResponse` by loading wav files with scipy or wavio instead of librosa.

## v0.12.0 (2020-09-23)

### Added

* Implement `Mp3Compression`
* Officially support multichannel audio in `Gain` and `PolarityInversion`
* Add m4a and opus to the list of recognized audio filename extensions

### Changed

* Expand range of supported `librosa` versions

### Removed

* Python <= 3.5 is no longer officially supported, since [Python 3.5 has reached end-of-life](https://devguide.python.org/#status-of-python-branches)
* Breaking change: Internal util functions are no longer exposed directly. If you were doing
    e.g. `from audiomentations import calculate_rms`, now you have to do
    `from audiomentations.core.utils import calculate_rms`

## v0.11.0 (2020-08-27)

### Added

* Implement `Gain` and `PolarityInversion`. Thanks to Spijkervet for the inspiration.

## v0.10.1 (2020-07-27)

### Changed

* Improve the performance of `AddBackgroundNoise` and `AddShortNoises` by optimizing the implementation of `calculate_rms`.

### Fixed

* Improve compatibility of output files written by the demo script. Thanks to xwJohn.
* Fix division by zero bug in `Normalize`. Thanks to ZFTurbo.

## v0.10.0 (2020-05-05)

### Added

* `AddImpulseResponse`, `AddBackgroundNoise` and `AddShortNoises` now support aiff files in addition to flac, mp3, ogg and wav

### Changed

* Breaking change: `AddImpulseResponse`, `AddBackgroundNoise` and `AddShortNoises` now include subfolders when searching for files. This is useful when your sound files are organized in subfolders.

### Fixed

* Fix filter instability bug in `FrequencyMask`. Thanks to kvilouras.

## v0.9.0 (2020-02-20)

### Added

* Remember randomized/chosen effect parameters. This allows for freezing the parameters and applying the same effect to multiple sounds. Use transform.freeze_parameters() and transform.unfreeze_parameters() for this.
* Implement transform.serialize_parameters(). Useful for when you want to store metadata on how a sound was perturbed.
* Add a rollover parameter to `Shift`. This allows for introducing silence instead of a wrapped part of the sound.
* Add support for flac in `AddImpulseResponse`
* Implement `AddBackgroundNoise` transform. Useful for when you want to add background noise to all of your sound. You need to give it a folder of background noises to choose from.
* Implement `AddShortNoises`. Useful for when you want to add (bursts of) short noise sounds to your input audio.

### Changed

* Disregard non-audio files when looking for impulse response files
* Switch to a faster convolve implementation. This makes `AddImpulseResponse` significantly faster.
* Expand supported range of librosa versions

### Fixed

* Fix a bug in `ClippingDistortion` where the min_percentile_threshold was not respected as expected.
* Improve handling of empty input

## v0.8.0 (2020-01-28)

### Added

* Add shuffle parameter in `Composer`
* Add `Resample` transformation
* Add `ClippingDistortion` transformation
* Add `fade` parameter to `TimeMask`

Thanks to askskro

## v0.7.0 (2020-01-14)

### Added

* `AddGaussianSNR`
* `AddImpulseResponse`
* `FrequencyMask`
* `TimeMask`
* `Trim`

Thanks to karpnv

## v0.6.0 (2019-05-27)

### Added

* Implement peak normalization

## v0.5.0 (2019-02-23)

### Added

* Implement `Shift` transform

### Changed

* Ensure p is within bounds

## v0.4.0 (2019-02-19)

### Added

* Implement `PitchShift` transform

### Fixed

* Fix output dtype of `AddGaussianNoise`

## v0.3.0 (2019-02-19)

### Added

* Implement `leave_length_unchanged` in `TimeStretch`

## v0.2.0 (2019-02-18)

### Added

* Add `TimeStretch` transform
* Parametrize `AddGaussianNoise`

## v0.1.0 (2019-02-15)

### Added

* Initial release. Includes only one transform: `AddGaussianNoise`


# Development

Install the dependencies specified in `requirements.txt`

## Code style

Format the code with `black`

## Run tests and measure code coverage

`pytest`

## Generate demo sounds for empirical evaluation

`python -m demo.demo`

# Alternatives

Audiomentations isn't the only python library that can do various types of audio data
augmentation/degradation! Here's an overview:

| Name | Github stars | License | Last commit | GPU support? |
| ---- | ------------ | ------- | ----------- | ------------ |
| [audio-degradation-toolbox](https://github.com/sevagh/audio-degradation-toolbox) | ![Github stars](https://img.shields.io/github/stars/sevagh/audio-degradation-toolbox) | ![License](https://img.shields.io/github/license/sevagh/audio-degradation-toolbox) | ![Last commit](https://img.shields.io/github/last-commit/sevagh/audio-degradation-toolbox) | ![No](https://img.shields.io/badge/GPU-No-red) |
| [audio_degrader](https://github.com/emilio-molina/audio_degrader) | ![Github stars](https://img.shields.io/github/stars/emilio-molina/audio_degrader) | ![License](https://img.shields.io/github/license/emilio-molina/audio_degrader) | ![Last commit](https://img.shields.io/github/last-commit/emilio-molina/audio_degrader) | ![No](https://img.shields.io/badge/GPU-No-red) |
| [audiomentations](https://github.com/iver56/audiomentations) | ![Github stars](https://img.shields.io/github/stars/iver56/audiomentations) | ![License](https://img.shields.io/github/license/iver56/audiomentations) | ![Last commit](https://img.shields.io/github/last-commit/iver56/audiomentations) | ![No](https://img.shields.io/badge/GPU-No-red) |
| [AugLy](https://github.com/facebookresearch/AugLy/tree/main/augly/audio) | ![Github stars](https://img.shields.io/github/stars/facebookresearch/AugLy) | ![License](https://img.shields.io/github/license/facebookresearch/AugLy) | ![Last commit](https://img.shields.io/github/last-commit/facebookresearch/AugLy) | ![No](https://img.shields.io/badge/GPU-No-red) |
| [kapre](https://github.com/keunwoochoi/kapre) | ![Github stars](https://img.shields.io/github/stars/keunwoochoi/kapre) | ![License](https://img.shields.io/github/license/keunwoochoi/kapre) | ![Last commit](https://img.shields.io/github/last-commit/keunwoochoi/kapre) | ![Yes, Keras/Tensorflow](https://img.shields.io/badge/GPU-Keras%2FTensorflow-green) |
| [muda](https://github.com/bmcfee/muda) | ![Github stars](https://img.shields.io/github/stars/bmcfee/muda) | ![License](https://img.shields.io/github/license/bmcfee/muda) | ![Last commit](https://img.shields.io/github/last-commit/bmcfee/muda) | ![No](https://img.shields.io/badge/GPU-No-red) |
| [nlpaug](https://github.com/makcedward/nlpaug) | ![Github stars](https://img.shields.io/github/stars/makcedward/nlpaug) | ![License](https://img.shields.io/github/license/makcedward/nlpaug) | ![Last commit](https://img.shields.io/github/last-commit/makcedward/nlpaug) | ![No](https://img.shields.io/badge/GPU-No-red) |
| [pedalboard](https://github.com/spotify/pedalboard) | ![Github stars](https://img.shields.io/github/stars/spotify/pedalboard) | ![License](https://img.shields.io/github/license/spotify/pedalboard) | ![Last commit](https://img.shields.io/github/last-commit/spotify/pedalboard) | ![No](https://img.shields.io/badge/GPU-No-red) |
| [pydiogment](https://github.com/SuperKogito/pydiogment) | ![Github stars](https://img.shields.io/github/stars/SuperKogito/pydiogment) | ![License](https://img.shields.io/github/license/SuperKogito/pydiogment) | ![Last commit](https://img.shields.io/github/last-commit/SuperKogito/pydiogment) | ![No](https://img.shields.io/badge/GPU-No-red) |
| [python-audio-effects](https://github.com/carlthome/python-audio-effects) | ![Github stars](https://img.shields.io/github/stars/carlthome/python-audio-effects) | ![License](https://img.shields.io/github/license/carlthome/python-audio-effects) | ![Last commit](https://img.shields.io/github/last-commit/carlthome/python-audio-effects) | ![No](https://img.shields.io/badge/GPU-No-red) |
| [sigment](https://github.com/eonu/sigment) | ![Github stars](https://img.shields.io/github/stars/eonu/sigment) | ![License](https://img.shields.io/github/license/eonu/sigment) | ![Last commit](https://img.shields.io/github/last-commit/eonu/sigment) | ![No](https://img.shields.io/badge/GPU-No-red) |
| [SpecAugment](https://github.com/DemisEom/SpecAugment) | ![Github stars](https://img.shields.io/github/stars/DemisEom/SpecAugment) | ![License](https://img.shields.io/github/license/DemisEom/SpecAugment) | ![Last commit](https://img.shields.io/github/last-commit/DemisEom/SpecAugment) | ![Yes, Pytorch & Tensorflow](https://img.shields.io/badge/GPU-Pytorch%20%26%20Tensorflow-green) |
| [spec_augment](https://github.com/zcaceres/spec_augment) | ![Github stars](https://img.shields.io/github/stars/zcaceres/spec_augment) | ![License](https://img.shields.io/github/license/zcaceres/spec_augment) | ![Last commit](https://img.shields.io/github/last-commit/zcaceres/spec_augment) | ![Yes, Pytorch](https://img.shields.io/badge/GPU-Pytorch-green) |
| [teal](https://github.com/am1tyadav/teal) | ![Github stars](https://img.shields.io/github/stars/am1tyadav/teal) | ![License](https://img.shields.io/github/license/am1tyadav/teal) | ![Last commit](https://img.shields.io/github/last-commit/am1tyadav/teal) | ![Yes, Keras/Tensorflow](https://img.shields.io/badge/GPU-Keras%2FTensorflow-green) |
| [torch-audiomentations](https://github.com/asteroid-team/torch-audiomentations) | ![Github stars](https://img.shields.io/github/stars/asteroid-team/torch-audiomentations) | ![License](https://img.shields.io/github/license/asteroid-team/torch-audiomentations) | ![Last commit](https://img.shields.io/github/last-commit/asteroid-team/torch-audiomentations) | ![Yes, Pytorch](https://img.shields.io/badge/GPU-Pytorch-green) |
| [torchaudio-augmentations](https://github.com/Spijkervet/torchaudio-augmentations) | ![Github stars](https://img.shields.io/github/stars/Spijkervet/torchaudio-augmentations) | ![License](https://img.shields.io/github/license/Spijkervet/torchaudio-augmentations) | ![Last commit](https://img.shields.io/github/last-commit/Spijkervet/torchaudio-augmentations) | ![Yes, Pytorch](https://img.shields.io/badge/GPU-Pytorch-green) |
| [WavAugment](https://github.com/facebookresearch/WavAugment) | ![Github stars](https://img.shields.io/github/stars/facebookresearch/WavAugment) | ![License](https://img.shields.io/github/license/facebookresearch/WavAugment) | ![Last commit](https://img.shields.io/github/last-commit/facebookresearch/WavAugment) | ![No](https://img.shields.io/badge/GPU-No-red) |

# Acknowledgements

Thanks to [Nomono](https://nomono.co/) for backing audiomentations.

Thanks to [all contributors](https://github.com/iver56/audiomentations/graphs/contributors) who help improving audiomentations.<|MERGE_RESOLUTION|>--- conflicted
+++ resolved
@@ -411,17 +411,13 @@
 ## Unreleased
 
 ### Added
-<<<<<<< HEAD
+
 * Implemented `RoomSimulator` for simulating shoebox rooms using `pyroomacoustics`.
-=======
-
-* Add `Padding` transform
 
 ### Changed
 
 * Not specifying a value for `leave_length_unchanged` in `AddImpulseResponse` now emits
  a warning, as the default value will change from `False` to `True` in a future version.
->>>>>>> 1e9124dc
 
 ### Removed
 
