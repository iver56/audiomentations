from .augmentations.add_background_noise import AddBackgroundNoise
from .augmentations.add_gaussian_noise import AddGaussianNoise
from .augmentations.add_gaussian_snr import AddGaussianSNR
from .augmentations.add_short_noises import AddShortNoises
from .augmentations.apply_impulse_response import (
    AddImpulseResponse,
    ApplyImpulseResponse,
<<<<<<< HEAD
    AddShortNoises,
    Clip,
    ClippingDistortion,
    FrequencyMask,
    Gain,
    InterruptPulse,
    LoudnessNormalization,
    Mp3Compression,
    Normalize,
    PitchShift,
    PolarityInversion,
    Resample,
    Reverse,
    Shift,
    TimeMask,
    TimeStretch,
    Trim,
=======
>>>>>>> fd1c0fd9
)
from .augmentations.band_pass_filter import BandPassFilter
from .augmentations.band_stop_filter import BandStopFilter
from .augmentations.clip import Clip
from .augmentations.clipping_distortion import ClippingDistortion
from .augmentations.frequency_mask import FrequencyMask
from .augmentations.gain import Gain
from .augmentations.gain_transition import GainTransition
from .augmentations.high_pass_filter import HighPassFilter
from .augmentations.high_shelf_filter import HighShelfFilter
from .augmentations.loudness_normalization import LoudnessNormalization
from .augmentations.low_pass_filter import LowPassFilter
from .augmentations.low_shelf_filter import LowShelfFilter
from .augmentations.mp3_compression import Mp3Compression
from .augmentations.normalize import Normalize
from .augmentations.peaking_filter import PeakingFilter
from .augmentations.pitch_shift import PitchShift
from .augmentations.polarity_inversion import PolarityInversion
from .augmentations.resample import Resample
from .augmentations.reverse import Reverse
from .augmentations.shift import Shift
from .augmentations.tanh_distortion import TanhDistortion
from .augmentations.time_mask import TimeMask
from .augmentations.time_stretch import TimeStretch
from .augmentations.trim import Trim
from .core.composition import Compose, SpecCompose, OneOf, SomeOf
from .spec_augmentations.spec_channel_shuffle import SpecChannelShuffle
from .spec_augmentations.spec_frequency_mask import SpecFrequencyMask

__version__ = "0.21.0"<|MERGE_RESOLUTION|>--- conflicted
+++ resolved
@@ -4,27 +4,7 @@
 from .augmentations.add_short_noises import AddShortNoises
 from .augmentations.apply_impulse_response import (
     AddImpulseResponse,
-    ApplyImpulseResponse,
-<<<<<<< HEAD
-    AddShortNoises,
-    Clip,
-    ClippingDistortion,
-    FrequencyMask,
-    Gain,
-    InterruptPulse,
-    LoudnessNormalization,
-    Mp3Compression,
-    Normalize,
-    PitchShift,
-    PolarityInversion,
-    Resample,
-    Reverse,
-    Shift,
-    TimeMask,
-    TimeStretch,
-    Trim,
-=======
->>>>>>> fd1c0fd9
+    ApplyImpulseResponse
 )
 from .augmentations.band_pass_filter import BandPassFilter
 from .augmentations.band_stop_filter import BandStopFilter
