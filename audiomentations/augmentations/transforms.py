import functools
import os
import random
import sys
import tempfile
import uuid
import warnings

import librosa
import numpy as np
from scipy.signal import butter, convolve, sosfilt, sosfilt_zi

from audiomentations.core.audio_loading_utils import load_sound_file
from audiomentations.core.transforms_interface import BaseWaveformTransform
from audiomentations.core.utils import (
    calculate_desired_noise_rms,
    calculate_rms,
    calculate_rms_without_silence,
    convert_decibels_to_amplitude_ratio,
    convert_float_samples_to_int16,
    get_file_paths,
)


class ApplyImpulseResponse(BaseWaveformTransform):
    """Convolve the audio with a random impulse response.
    Impulse responses can be created using e.g. http://tulrich.com/recording/ir_capture/
    Impulse responses are represented as wav files in the given ir_path.
    """

    supports_multichannel = True

    def __init__(
        self,
        ir_path="/tmp/ir",
        p=0.5,
        lru_cache_size=128,
        leave_length_unchanged: bool = False,
    ):
        """
        :param ir_path: Path to a folder that contains one or more wav files of impulse
        responses. Must be str or a Path instance.
        :param p: The probability of applying this transform
        :param lru_cache_size: Maximum size of the LRU cache for storing impulse response files
        in memory.
        :param leave_length_unchanged: When set to True, the tail of the sound (e.g. reverb at
            the end) will be chopped off so that the length of the output is equal to the
            length of the input.
        """
        super().__init__(p)
        self.ir_files = get_file_paths(ir_path)
        self.ir_files = [str(p) for p in self.ir_files]
        assert len(self.ir_files) > 0
        self.__load_ir = functools.lru_cache(maxsize=lru_cache_size)(
            ApplyImpulseResponse.__load_ir
        )
        self.leave_length_unchanged = leave_length_unchanged

    @staticmethod
    def __load_ir(file_path, sample_rate):
        return load_sound_file(file_path, sample_rate)

    def randomize_parameters(self, samples, sample_rate):
        super().randomize_parameters(samples, sample_rate)
        if self.parameters["should_apply"]:
            self.parameters["ir_file_path"] = random.choice(self.ir_files)

    def apply(self, samples, sample_rate):
        ir, sample_rate2 = self.__load_ir(self.parameters["ir_file_path"], sample_rate)
        if sample_rate != sample_rate2:
            # This will typically not happen, as librosa should automatically resample the
            # impulse response sound to the desired sample rate
            raise Exception(
                "Recording sample rate {} did not match Impulse Response signal"
                " sample rate {}!".format(sample_rate, sample_rate2)
            )

        if samples.ndim > 1:
            signal_ir = []
            for i in range(samples.shape[0]):
                channel_conv = convolve(samples[i], ir)
                signal_ir.append(channel_conv)
            signal_ir = np.array(signal_ir, dtype=samples.dtype)
        else:
            signal_ir = convolve(samples, ir)

        max_value = max(np.amax(signal_ir), -np.amin(signal_ir))
        if max_value > 0.0:
            scale = 0.5 / max_value
            signal_ir *= scale
        if self.leave_length_unchanged:
            signal_ir = signal_ir[..., : samples.shape[-1]]
        return signal_ir

    def __getstate__(self):
        state = self.__dict__.copy()
        warnings.warn(
            "Warning: the LRU cache of ApplyImpulseResponse gets discarded when pickling it."
            " E.g. this means the cache will be not be used when using ApplyImpulseResponse"
            " together with multiprocessing on Windows"
        )
        del state["_ApplyImpulseResponse__load_ir"]
        return state


class AddImpulseResponse(ApplyImpulseResponse):
    def __init__(self, *args, **kwargs):
        super().__init__(*args, **kwargs)
        warnings.warn(
            "The AddImpulseResponse class has been renamed to ApplyImpulseResponse "
            "This alias will be removed in future versions."
            " Use ApplyImpulseResponse directly instead.",
            DeprecationWarning,
            stacklevel=2,
        )


class FrequencyMask(BaseWaveformTransform):
    """
    Mask some frequency band on the spectrogram.
    Inspired by https://arxiv.org/pdf/1904.08779.pdf
    """

    supports_multichannel = True

    def __init__(self, min_frequency_band=0.0, max_frequency_band=0.5, p=0.5):
        """
        :param min_frequency_band: Minimum bandwidth, float
        :param max_frequency_band: Maximum bandwidth, float
        :param p: The probability of applying this transform
        """
        super().__init__(p)
        self.min_frequency_band = min_frequency_band
        self.max_frequency_band = max_frequency_band

    def __butter_bandstop(self, lowcut, highcut, fs, order=5):
        nyq = 0.5 * fs
        low = lowcut / nyq
        high = highcut / nyq
        sos = butter(order, [low, high], btype="bandstop", output="sos")
        return sos

    def __butter_bandstop_filter(self, data, lowcut, highcut, fs, order=5):
        sos = self.__butter_bandstop(lowcut, highcut, fs, order=order)
        y = sosfilt(sos, data).astype(np.float32)
        return y

    def randomize_parameters(self, samples, sample_rate):
        super().randomize_parameters(samples, sample_rate)
        if self.parameters["should_apply"]:
            self.parameters["bandwidth"] = random.randint(
                self.min_frequency_band * sample_rate // 2,
                self.max_frequency_band * sample_rate // 2,
            )
            self.parameters["freq_start"] = random.randint(
                16, sample_rate // 2 - self.parameters["bandwidth"] - 1
            )

    def apply(self, samples, sample_rate):
        bandwidth = self.parameters["bandwidth"]
        freq_start = self.parameters["freq_start"]
        samples = self.__butter_bandstop_filter(
            samples, freq_start, freq_start + bandwidth, sample_rate, order=6
        )
        return samples


class TimeMask(BaseWaveformTransform):
    """
    Make a randomly chosen part of the audio silent.
    Inspired by https://arxiv.org/pdf/1904.08779.pdf
    """

    supports_multichannel = True

    def __init__(self, min_band_part=0.0, max_band_part=0.5, fade=False, p=0.5):
        """
        :param min_band_part: Minimum length of the silent part as a fraction of the
            total sound length. Float.
        :param max_band_part: Maximum length of the silent part as a fraction of the
            total sound length. Float.
        :param fade: Bool, Add linear fade in and fade out of the silent part.
        :param p: The probability of applying this transform
        """
        super().__init__(p)
        self.min_band_part = min_band_part
        self.max_band_part = max_band_part
        self.fade = fade

    def randomize_parameters(self, samples, sample_rate):
        super().randomize_parameters(samples, sample_rate)
        if self.parameters["should_apply"]:
            num_samples = samples.shape[-1]
            self.parameters["t"] = random.randint(
                int(num_samples * self.min_band_part),
                int(num_samples * self.max_band_part),
            )
            self.parameters["t0"] = random.randint(
                0, num_samples - self.parameters["t"]
            )

    def apply(self, samples, sample_rate):
        new_samples = samples.copy()
        t = self.parameters["t"]
        t0 = self.parameters["t0"]
        mask = np.zeros(t)
        if self.fade:
            fade_length = min(int(sample_rate * 0.01), int(t * 0.1))
            mask[0:fade_length] = np.linspace(1, 0, num=fade_length)
            mask[-fade_length:] = np.linspace(0, 1, num=fade_length)
        new_samples[..., t0 : t0 + t] *= mask
        return new_samples


class AddGaussianSNR(BaseWaveformTransform):
    """
    Add gaussian noise to the samples with random Signal to Noise Ratio (SNR).

    Note that old versions of audiomentations (0.16.0 and below) used parameters
    min_SNR and max_SNR, which had inverse (wrong) characteristics. The use of these
    parameters is discouraged, and one should use min_snr_in_db and max_snr_in_db
    instead now.

    Note also that if you use the new parameters, a random SNR will be picked uniformly
    in the decibel scale instead of a uniform amplitude ratio. This aligns
    with human hearing, which is more logarithmic than linear.
    """

    supports_multichannel = True

    def __init__(
        self, min_SNR=None, max_SNR=None, min_snr_in_db=None, max_snr_in_db=None, p=0.5
    ):
        """
        :param min_SNR: Minimum signal-to-noise ratio (legacy). A lower number means less noise.
        :param max_SNR: Maximum signal-to-noise ratio (legacy). A greater number means more noise.
        :param min_snr_in_db: Minimum signal-to-noise ratio in db. A lower number means more noise.
        :param max_snr_in_db: Maximum signal-to-noise ratio in db. A greater number means less noise.
        :param p: The probability of applying this transform
        """
        super().__init__(p)
        self.min_snr_in_db = min_snr_in_db
        self.max_snr_in_db = max_snr_in_db
        if min_snr_in_db is None and max_snr_in_db is None:
            # Apply legacy defaults
            if min_SNR is None:
                min_SNR = 0.001
            if max_SNR is None:
                max_SNR = 1.0
        else:
            if min_SNR is not None or max_SNR is not None:
                raise Exception(
                    "Error regarding AddGaussianSNR: Set min_snr_in_db"
                    " and max_snr_in_db to None to keep using min_SNR and"
                    " max_SNR parameters (legacy) instead. We highly recommend to use"
                    " min_snr_in_db and max_snr_in_db parameters instead. To migrate"
                    " from legacy parameters to new parameters,"
                    " use the following conversion formulas: \n"
                    "min_snr_in_db = -20 * math.log10(max_SNR)\n"
                    "max_snr_in_db = -20 * math.log10(min_SNR)"
                )
        self.min_SNR = min_SNR
        self.max_SNR = max_SNR

    def randomize_parameters(self, samples, sample_rate):
        super().randomize_parameters(samples, sample_rate)
        if self.parameters["should_apply"]:

            if self.min_SNR is not None and self.max_SNR is not None:
                if self.min_snr_in_db is not None and self.max_snr_in_db is not None:
                    raise Exception(
                        "Error regarding AddGaussianSNR: Set min_snr_in_db"
                        " and max_snr_in_db to None to keep using min_SNR and"
                        " max_SNR parameters (legacy) instead. We highly recommend to use"
                        " min_snr_in_db and max_snr_in_db parameters instead. To migrate"
                        " from legacy parameters to new parameters,"
                        " use the following conversion formulas: \n"
                        "min_snr_in_db = -20 * math.log10(max_SNR)\n"
                        "max_snr_in_db = -20 * math.log10(min_SNR)"
                    )
                else:
                    warnings.warn(
                        "You use legacy min_SNR and max_SNR parameters in AddGaussianSNR."
                        " We highly recommend to use min_snr_in_db and max_snr_in_db parameters instead."
                        " To migrate from legacy parameters to new parameters,"
                        " use the following conversion formulas: \n"
                        "min_snr_in_db = -20 * math.log10(max_SNR)\n"
                        "max_snr_in_db = -20 * math.log10(min_SNR)"
                    )
                    min_snr = self.min_SNR
                    max_snr = self.max_SNR
                    std = np.std(samples)
                    self.parameters["noise_std"] = random.uniform(
                        min_snr * std, max_snr * std
                    )
            else:
                # Pick snr in decibel scale
                snr = random.uniform(self.min_snr_in_db, self.max_snr_in_db)

                clean_rms = calculate_rms(samples)
                noise_rms = calculate_desired_noise_rms(clean_rms=clean_rms, snr=snr)

                # In gaussian noise, the RMS gets roughly equal to the std
                self.parameters["noise_std"] = noise_rms

    def apply(self, samples, sample_rate):
        noise = np.random.normal(
            0.0, self.parameters["noise_std"], size=samples.shape
        ).astype(np.float32)
        return samples + noise


class AddGaussianNoise(BaseWaveformTransform):
    """Add gaussian noise to the samples"""

    supports_multichannel = True

    def __init__(self, min_amplitude=0.001, max_amplitude=0.015, p=0.5):
        super().__init__(p)
        assert min_amplitude > 0.0
        assert max_amplitude > 0.0
        assert max_amplitude >= min_amplitude
        self.min_amplitude = min_amplitude
        self.max_amplitude = max_amplitude

    def randomize_parameters(self, samples, sample_rate):
        super().randomize_parameters(samples, sample_rate)
        if self.parameters["should_apply"]:
            self.parameters["amplitude"] = random.uniform(
                self.min_amplitude, self.max_amplitude
            )

    def apply(self, samples, sample_rate):
        noise = np.random.randn(*samples.shape).astype(np.float32)
        samples = samples + self.parameters["amplitude"] * noise
        return samples


class TimeStretch(BaseWaveformTransform):
    """Time stretch the signal without changing the pitch"""

    supports_multichannel = True

    def __init__(self, min_rate=0.8, max_rate=1.25, leave_length_unchanged=True, p=0.5):
        super().__init__(p)
        assert min_rate > 0.1
        assert max_rate < 10
        assert min_rate <= max_rate
        self.min_rate = min_rate
        self.max_rate = max_rate
        self.leave_length_unchanged = leave_length_unchanged

    def randomize_parameters(self, samples, sample_rate):
        super().randomize_parameters(samples, sample_rate)
        if self.parameters["should_apply"]:
            """
            If rate > 1, then the signal is sped up.
            If rate < 1, then the signal is slowed down.
            """
            self.parameters["rate"] = random.uniform(self.min_rate, self.max_rate)

    def apply(self, samples, sample_rate):
        if samples.ndim == 2:
            # librosa's pitch_shift function doesn't natively support multichannel audio.
            # Here we use a workaround that simply loops over the channels. It's not perfect.
            # TODO: When librosa natively supports multichannel audio, remove our workaround
            time_stretched_channels = []
            for i in range(samples.shape[0]):
                time_stretched_samples = librosa.effects.time_stretch(
                    samples[i], self.parameters["rate"]
                )
                time_stretched_channels.append(time_stretched_samples)
            time_stretched_samples = np.array(
                time_stretched_channels, dtype=samples.dtype
            )
        else:
            time_stretched_samples = librosa.effects.time_stretch(
                samples, self.parameters["rate"]
            )
        if self.leave_length_unchanged:
            # Apply zero padding if the time stretched audio is not long enough to fill the
            # whole space, or crop the time stretched audio if it ended up too long.
            padded_samples = np.zeros(shape=samples.shape, dtype=samples.dtype)
            window = time_stretched_samples[..., : samples.shape[-1]]
            actual_window_length = window.shape[
                -1
            ]  # may be smaller than samples.shape[-1]
            padded_samples[..., :actual_window_length] = window
            time_stretched_samples = padded_samples
        return time_stretched_samples


class PitchShift(BaseWaveformTransform):
    """Pitch shift the sound up or down without changing the tempo"""

    supports_multichannel = True

    def __init__(self, min_semitones=-4, max_semitones=4, p=0.5):
        super().__init__(p)
        assert min_semitones >= -12
        assert max_semitones <= 12
        assert min_semitones <= max_semitones
        self.min_semitones = min_semitones
        self.max_semitones = max_semitones

    def randomize_parameters(self, samples, sample_rate):
        super().randomize_parameters(samples, sample_rate)
        if self.parameters["should_apply"]:
            self.parameters["num_semitones"] = random.uniform(
                self.min_semitones, self.max_semitones
            )

    def apply(self, samples, sample_rate):
        if samples.ndim == 2:
            # librosa's pitch_shift function doesn't natively support multichannel audio.
            # Here we use a workaround that simply loops over the channels. It's not perfect.
            # TODO: When librosa has closed the following issue, we can remove our workaround:
            # https://github.com/librosa/librosa/issues/1085
            pitch_shifted_samples = np.copy(samples)
            for i in range(samples.shape[0]):
                pitch_shifted_samples[i] = librosa.effects.pitch_shift(
                    pitch_shifted_samples[i],
                    sample_rate,
                    n_steps=self.parameters["num_semitones"],
                )
        else:
            pitch_shifted_samples = librosa.effects.pitch_shift(
                samples, sample_rate, n_steps=self.parameters["num_semitones"]
            )
        return pitch_shifted_samples


class Shift(BaseWaveformTransform):
    """
    Shift the samples forwards or backwards, with or without rollover
    """

    supports_multichannel = True

    def __init__(
        self,
        min_fraction=-0.5,
        max_fraction=0.5,
        rollover=True,
        fade=False,
        fade_duration=0.01,
        p=0.5,
    ):
        """
        :param min_fraction: float, fraction of total sound length
        :param max_fraction: float, fraction of total sound length
        :param rollover: When set to True, samples that roll beyond the first or last position
            are re-introduced at the last or first. When set to False, samples that roll beyond
            the first or last position are discarded. In other words, rollover=False results in
            an empty space (with zeroes).
        :param fade: When set to True, there will be a short fade in and/or out at the "stitch"
            (that was the start or the end of the audio before the shift). This can smooth out an
            unwanted abrupt change between two consecutive samples (which sounds like a
            transient/click/pop).
        :param fade_duration: If `fade=True`, then this is the duration of the fade in seconds.
        :param p: The probability of applying this transform
        """
        super().__init__(p)
        assert min_fraction >= -1
        assert max_fraction <= 1
        assert type(fade_duration) in [int, float] or not fade
        assert fade_duration > 0 or not fade
        self.min_fraction = min_fraction
        self.max_fraction = max_fraction
        self.rollover = rollover
        self.fade = fade
        self.fade_duration = fade_duration

    def randomize_parameters(self, samples, sample_rate):
        super().randomize_parameters(samples, sample_rate)
        if self.parameters["should_apply"]:
            self.parameters["num_places_to_shift"] = int(
                round(
                    random.uniform(self.min_fraction, self.max_fraction)
                    * samples.shape[-1]
                )
            )

    def apply(self, samples, sample_rate):
        num_places_to_shift = self.parameters["num_places_to_shift"]
        shifted_samples = np.roll(samples, num_places_to_shift, axis=-1)

        if not self.rollover:
            if num_places_to_shift > 0:
                shifted_samples[..., :num_places_to_shift] = 0.0
            elif num_places_to_shift < 0:
                shifted_samples[..., num_places_to_shift:] = 0.0

        if self.fade:
            fade_length = int(sample_rate * self.fade_duration)

            fade_in = np.linspace(0, 1, num=fade_length)
            fade_out = np.linspace(1, 0, num=fade_length)

            if num_places_to_shift > 0:

                fade_in_start = num_places_to_shift
                fade_in_end = min(
                    num_places_to_shift + fade_length, shifted_samples.shape[-1]
                )
                fade_in_length = fade_in_end - fade_in_start

                shifted_samples[..., fade_in_start:fade_in_end,] *= fade_in[
                    :fade_in_length
                ]

                if self.rollover:

                    fade_out_start = max(num_places_to_shift - fade_length, 0)
                    fade_out_end = num_places_to_shift
                    fade_out_length = fade_out_end - fade_out_start

                    shifted_samples[..., fade_out_start:fade_out_end] *= fade_out[
                        -fade_out_length:
                    ]

            elif num_places_to_shift < 0:

                positive_num_places_to_shift = (
                    shifted_samples.shape[-1] + num_places_to_shift
                )

                fade_out_start = max(positive_num_places_to_shift - fade_length, 0)
                fade_out_end = positive_num_places_to_shift
                fade_out_length = fade_out_end - fade_out_start

                shifted_samples[..., fade_out_start:fade_out_end] *= fade_out[
                    -fade_out_length:
                ]

                if self.rollover:
                    fade_in_start = positive_num_places_to_shift
                    fade_in_end = min(
                        positive_num_places_to_shift + fade_length,
                        shifted_samples.shape[-1],
                    )
                    fade_in_length = fade_in_end - fade_in_start
                    shifted_samples[..., fade_in_start:fade_in_end,] *= fade_in[
                        :fade_in_length
                    ]

        return shifted_samples


class Clip(BaseWaveformTransform):
    """
    Clip audio by specified values. e.g. set a_min=-1.0 and a_max=1.0 to ensure that no
    samples in the audio exceed that extent. This can be relevant for avoiding integer
    overflow or underflow (which results in unintended wrap distortion that can sound
    horrible) when exporting to e.g. 16-bit PCM wav.

    Another way of ensuring that all values stay between -1.0 and 1.0 is to apply
    PeakNormalization.

    This transform is different from ClippingDistortion in that it takes fixed values
    for clipping instead of clipping a random percentile of the samples. Arguably, this
    transform is not very useful for data augmentation. Instead, think of it as a very
    cheap and harsh limiter (for samples that exceed the allotted extent) that can
    sometimes be useful at the end of a data augmentation pipeline.
    """

    supports_multichannel = True

    def __init__(self, a_min=-1.0, a_max=1.0, p=0.5):
        """
        :param a_min: float, minimum value for clipping
        :param a_max: float, maximum value for clipping
        :param p: The probability of applying this transform
        """
        super().__init__(p)
        assert a_min < a_max
        self.a_min = a_min
        self.a_max = a_max

    def apply(self, samples, sample_rate):
        return np.clip(samples, self.a_min, self.a_max)


class Normalize(BaseWaveformTransform):
    """
    Apply a constant amount of gain, so that highest signal level present in the sound becomes
    0 dBFS, i.e. the loudest level allowed if all samples must be between -1 and 1. Also known
    as peak normalization.
    """

    supports_multichannel = True

    def __init__(self, p=0.5):
        super().__init__(p)

    def randomize_parameters(self, samples, sample_rate):
        super().randomize_parameters(samples, sample_rate)
        if self.parameters["should_apply"]:
            self.parameters["max_amplitude"] = np.amax(np.abs(samples))

    def apply(self, samples, sample_rate):
        if self.parameters["max_amplitude"] > 0:
            normalized_samples = samples / self.parameters["max_amplitude"]
        else:
            normalized_samples = samples
        return normalized_samples


class LoudnessNormalization(BaseWaveformTransform):
    """
    Apply a constant amount of gain to match a specific loudness. This is an implementation of
    ITU-R BS.1770-4.
    See also:
        https://github.com/csteinmetz1/pyloudnorm
        https://en.wikipedia.org/wiki/Audio_normalization

    Warning: This transform can return samples outside the [-1, 1] range, which may lead to
    clipping or wrap distortion, depending on what you do with the audio in a later stage.
    See also https://en.wikipedia.org/wiki/Clipping_(audio)#Digital_clipping
    """

    supports_multichannel = True

    def __init__(self, min_lufs_in_db=-31, max_lufs_in_db=-13, p=0.5):
        super().__init__(p)
        # For an explanation on LUFS, see https://en.wikipedia.org/wiki/LUFS
        self.min_lufs_in_db = min_lufs_in_db
        self.max_lufs_in_db = max_lufs_in_db

    def randomize_parameters(self, samples, sample_rate):
        try:
            import pyloudnorm
        except ImportError:
            print(
                "Failed to import pyloudnorm. Maybe it is not installed? "
                "To install the optional pyloudnorm dependency of audiomentations,"
                " do `pip install audiomentations[extras]` or simply "
                " `pip install pyloudnorm`",
                file=sys.stderr,
            )
            raise

        super().randomize_parameters(samples, sample_rate)
        if self.parameters["should_apply"]:
            meter = pyloudnorm.Meter(sample_rate)  # create BS.1770 meter
            # transpose because pyloudnorm expects shape like (smp, chn), not (chn, smp)
            self.parameters["loudness"] = meter.integrated_loudness(samples.transpose())
            self.parameters["lufs_in_db"] = float(
                random.uniform(self.min_lufs_in_db, self.max_lufs_in_db)
            )

    def apply(self, samples, sample_rate):
        try:
            import pyloudnorm
        except ImportError:
            print(
                "Failed to import pyloudnorm. Maybe it is not installed? "
                "To install the optional pyloudnorm dependency of audiomentations,"
                " do `pip install audiomentations[extras]` or simply "
                " `pip install pyloudnorm`",
                file=sys.stderr,
            )
            raise

        # Guard against digital silence
        if self.parameters["loudness"] > float("-inf"):
            # transpose because pyloudnorm expects shape like (smp, chn), not (chn, smp)
            return pyloudnorm.normalize.loudness(
                samples.transpose(),
                self.parameters["loudness"],
                self.parameters["lufs_in_db"],
            ).transpose()
        else:
            return samples


class Trim(BaseWaveformTransform):
    """
    Trim leading and trailing silence from an audio signal using librosa.effects.trim
    """

    def __init__(self, top_db=20, p=1.0):
        super().__init__(p)
        self.top_db = top_db

    def apply(self, samples, sample_rate):
        samples, lens = librosa.effects.trim(samples, top_db=self.top_db)
        return samples


class Resample(BaseWaveformTransform):
    """
    Resample signal using librosa.core.resample

    To do downsampling only set both minimum and maximum sampling rate lower than original
    sampling rate and vice versa to do upsampling only.
    """

    def __init__(self, min_sample_rate=8000, max_sample_rate=44100, p=0.5):
        """
        :param min_sample_rate: int, Minimum sample rate
        :param max_sample_rate: int, Maximum sample rate
        :param p: The probability of applying this transform
        """
        super().__init__(p)
        assert min_sample_rate <= max_sample_rate
        self.min_sample_rate = min_sample_rate
        self.max_sample_rate = max_sample_rate

    def randomize_parameters(self, samples, sample_rate):
        super().randomize_parameters(samples, sample_rate)
        if self.parameters["should_apply"]:
            self.parameters["target_sample_rate"] = random.randint(
                self.min_sample_rate, self.max_sample_rate
            )

    def apply(self, samples, sample_rate):
        samples = librosa.core.resample(
            samples,
            orig_sr=sample_rate,
            target_sr=self.parameters["target_sample_rate"],
        )
        return samples


class ClippingDistortion(BaseWaveformTransform):
    """Distort signal by clipping a random percentage of points

    The percentage of points that will be clipped is drawn from a uniform distribution between
    the two input parameters min_percentile_threshold and max_percentile_threshold. If for instance
    30% is drawn, the samples are clipped if they're below the 15th or above the 85th percentile.
    """

    supports_multichannel = True

    def __init__(self, min_percentile_threshold=0, max_percentile_threshold=40, p=0.5):
        """
        :param min_percentile_threshold: int, A lower bound on the total percent of samples that
            will be clipped
        :param max_percentile_threshold: int, A upper bound on the total percent of samples that
            will be clipped
        :param p: The probability of applying this transform
        """
        super().__init__(p)
        assert min_percentile_threshold <= max_percentile_threshold
        assert 0 <= min_percentile_threshold <= 100
        assert 0 <= max_percentile_threshold <= 100
        self.min_percentile_threshold = min_percentile_threshold
        self.max_percentile_threshold = max_percentile_threshold

    def randomize_parameters(self, samples, sample_rate):
        super().randomize_parameters(samples, sample_rate)
        if self.parameters["should_apply"]:
            self.parameters["percentile_threshold"] = random.randint(
                self.min_percentile_threshold, self.max_percentile_threshold
            )

    def apply(self, samples, sample_rate):
        lower_percentile_threshold = int(self.parameters["percentile_threshold"] / 2)
        lower_threshold, upper_threshold = np.percentile(
            samples, [lower_percentile_threshold, 100 - lower_percentile_threshold]
        )
        samples = np.clip(samples, lower_threshold, upper_threshold)
        return samples


class AddBackgroundNoise(BaseWaveformTransform):
    """Mix in another sound, e.g. a background noise. Useful if your original sound is clean and
    you want to simulate an environment where background noise is present.

    Can also be used for mixup, as in https://arxiv.org/pdf/1710.09412.pdf

    A folder of (background noise) sounds to be mixed in must be specified. These sounds should
    ideally be at least as long as the input sounds to be transformed. Otherwise, the background
    sound will be repeated, which may sound unnatural.

    Note that the gain of the added noise is relative to the amount of signal in the input if the parameter noise_rms
    is set to "relative" (default option). This implies that if the input is completely silent, no noise will be added.

    Here are some examples of datasets that can be downloaded and used as background noise:

    * https://github.com/karolpiczak/ESC-50#download
    * https://github.com/microsoft/DNS-Challenge/
    """

    def __init__(
        self,
        sounds_path=None,
        min_snr_in_db=3,
        max_snr_in_db=30,
        noise_rms="relative",
        min_absolute_rms_in_db=-45,
        max_absolute_rms_in_db=-15,
        p=0.5,
        lru_cache_size=2,
    ):
        """
        :param sounds_path: Path to a folder that contains sound files to randomly mix in. These
            files can be flac, mp3, ogg or wav.
        :param min_snr_in_db: Minimum signal-to-noise ratio in dB. Is only used if noise_rms is set to "relative"
        :param max_snr_in_db: Maximum signal-to-noise ratio in dB. Is only used if noise_rms is set to "relative"
        :param noise_rms: Defines how the background noise will be added to the audio input. If the chosen
            option is "relative", the rms of the added noise will be proportional to the rms of
            the input sound. If the chosen option is "absolute", the background noise will have
            a rms independent of the rms of the input audio file. The default option is "relative".
        :param min_absolute_rms_in_db: Is only used if noise_rms is set to "absolute". It is
            the minimum rms value in dB that the added noise can take. The lower the rms is, the
            lower will the added sound be.
        :param max_absolute_rms_in_db: Is only used if noise_rms is set to "absolute". It is
            the maximum rms value in dB that the added noise can take. Note that this value
            can not exceed 0.
        :param p: The probability of applying this transform
        :param lru_cache_size: Maximum size of the LRU cache for storing noise files in memory
        """
        super().__init__(p)
        self.sound_file_paths = get_file_paths(sounds_path)
        self.sound_file_paths = [str(p) for p in self.sound_file_paths]

        assert min_absolute_rms_in_db <= max_absolute_rms_in_db <= 0
        assert min_snr_in_db <= max_snr_in_db
        assert len(self.sound_file_paths) > 0

        self.noise_rms = noise_rms
        self.min_snr_in_db = min_snr_in_db
        self.min_absolute_rms_in_db = min_absolute_rms_in_db
        self.max_absolute_rms_in_db = max_absolute_rms_in_db
        self.max_snr_in_db = max_snr_in_db
        self._load_sound = functools.lru_cache(maxsize=lru_cache_size)(
            AddBackgroundNoise._load_sound
        )

    @staticmethod
    def _load_sound(file_path, sample_rate):
        return load_sound_file(file_path, sample_rate)

    def randomize_parameters(self, samples, sample_rate):
        super().randomize_parameters(samples, sample_rate)
        if self.parameters["should_apply"]:
            self.parameters["snr_in_db"] = random.uniform(
                self.min_snr_in_db, self.max_snr_in_db
            )
            self.parameters["rms_in_db"] = random.uniform(
                self.min_absolute_rms_in_db, self.max_absolute_rms_in_db
            )
            self.parameters["noise_file_path"] = random.choice(self.sound_file_paths)

            num_samples = len(samples)
            noise_sound, _ = self._load_sound(
                self.parameters["noise_file_path"], sample_rate
            )

            num_noise_samples = len(noise_sound)
            min_noise_offset = 0
            max_noise_offset = max(0, num_noise_samples - num_samples - 1)
            self.parameters["noise_start_index"] = random.randint(
                min_noise_offset, max_noise_offset
            )
            self.parameters["noise_end_index"] = (
                self.parameters["noise_start_index"] + num_samples
            )

    def apply(self, samples, sample_rate):
        noise_sound, _ = self._load_sound(
            self.parameters["noise_file_path"], sample_rate
        )
        noise_sound = noise_sound[
            self.parameters["noise_start_index"] : self.parameters["noise_end_index"]
        ]

        noise_rms = calculate_rms(noise_sound)
        if noise_rms < 1e-9:
            warnings.warn(
                "The file {} is too silent to be added as noise. Returning the input"
                " unchanged.".format(self.parameters["noise_file_path"])
            )
            return samples

        clean_rms = calculate_rms(samples)

        if self.noise_rms == "relative":
            desired_noise_rms = calculate_desired_noise_rms(
                clean_rms, self.parameters["snr_in_db"]
            )

            # Adjust the noise to match the desired noise RMS
            noise_sound = noise_sound * (desired_noise_rms / noise_rms)

        if self.noise_rms == "absolute":
            desired_noise_rms_db = self.parameters["rms_in_db"]
            desired_noise_rms_amp = convert_decibels_to_amplitude_ratio(
                desired_noise_rms_db
            )
            gain = desired_noise_rms_amp / noise_rms
            noise_sound = noise_sound * gain

        # Repeat the sound if it shorter than the input sound
        num_samples = len(samples)
        while len(noise_sound) < num_samples:
            noise_sound = np.concatenate((noise_sound, noise_sound))

        if len(noise_sound) > num_samples:
            noise_sound = noise_sound[0:num_samples]

        # Return a mix of the input sound and the background noise sound
        return samples + noise_sound

    def __getstate__(self):
        state = self.__dict__.copy()
        warnings.warn(
            "Warning: the LRU cache of AddBackgroundNoise gets discarded when pickling it."
            " E.g. this means the cache will not be used when using AddBackgroundNoise together"
            " with multiprocessing on Windows"
        )
        del state["_load_sound"]
        return state


class AddShortNoises(BaseWaveformTransform):
    """Mix in various (bursts of overlapping) sounds with random pauses between. Useful if your
    original sound is clean and you want to simulate an environment where short noises sometimes
    occur.

    A folder of (noise) sounds to be mixed in must be specified.
    """

    def __init__(
        self,
        sounds_path=None,
        min_snr_in_db=0,
        max_snr_in_db=24,
        min_time_between_sounds=4.0,
        max_time_between_sounds=16.0,
        noise_rms="relative",
        min_absolute_noise_rms_db=-50,
        max_absolute_noise_rms_db=-20,
        add_all_noises_with_same_level=False,
        include_silence_in_noise_rms_estimation=True,
        burst_probability=0.22,
        min_pause_factor_during_burst=0.1,
        max_pause_factor_during_burst=1.1,
        min_fade_in_time=0.005,
        max_fade_in_time=0.08,
        min_fade_out_time=0.01,
        max_fade_out_time=0.1,
        p=0.5,
        lru_cache_size=64,
    ):
        """
        :param sounds_path: Path to a folder that contains sound files to randomly mix in. These
            files can be flac, mp3, ogg or wav.
        :param min_snr_in_db: Minimum signal-to-noise ratio in dB. A lower value means the added
            sounds/noises will be louder.
        :param max_snr_in_db: Maximum signal-to-noise ratio in dB. A lower value means the added
            sounds/noises will be louder.
        :param min_time_between_sounds: Minimum pause time between the added sounds/noises
        :param max_time_between_sounds: Maximum pause time between the added sounds/noises
        :param noise_rms: Defines how the noises will be added to the audio input. If the chosen
            option is "relative", the rms of the added noise will be proportional to the rms of
            the input sound. If the chosen option is "absolute", the added noises will have
            a rms independent of the rms of the input audio file.
        :param min_absolute_noise_rms_db: Is only used if noise_rms is set to "absolute". It is
            the minimum rms value in dB that the added noise can take. The lower the rms is, the
            lower will the added sound be.
        :param max_absolute_noise_rms_db: Is only used if noise_rms is set to "absolute". It is
            the maximum rms value in dB that the added noise can take. Note that this value
            can not exceed 0.
        : param add_all_noises_with_same_level: add all the short noises with the same snr.
            The latter will be included between min_snr_in_db and max_snr_in_db. If
            noise_rms == "absolute", the rms is used instead of the snr.This snr value
            will change each time the parameters of the transform are randomized.
        :param include_silence_in_noise_rms_estimation: A boolean. It chooses how the rms of
            the noises to be added will be calculated. If this option is set to False, the silence
            in the noise files will be removed before the rms calculation. It is useful for
            non-stationary noises where silent periods occur.
        :param burst_probability: The probability of adding an extra sound/noise that overlaps
        :param min_pause_factor_during_burst: Min value of how far into the current sound (as
            fraction) the burst sound should start playing. The value must be greater than 0.
        :param max_pause_factor_during_burst: Max value of how far into the current sound (as
            fraction) the burst sound should start playing. The value must be greater than 0.
        :param min_fade_in_time: Min sound/noise fade in time in seconds. Use a value larger
            than 0 to avoid a "click" at the start of the sound/noise.
        :param max_fade_in_time: Min sound/noise fade out time in seconds. Use a value larger
            than 0 to avoid a "click" at the start of the sound/noise.
        :param min_fade_out_time: Min sound/noise fade out time in seconds. Use a value larger
            than 0 to avoid a "click" at the end of the sound/noise.
        :param max_fade_out_time: Max sound/noise fade out time in seconds. Use a value larger
            than 0 to avoid a "click" at the end of the sound/noise.
        :param p: The probability of applying this transform
        :param lru_cache_size: Maximum size of the LRU cache for storing noise files in memory
        """
        super().__init__(p)
        self.sound_file_paths = get_file_paths(sounds_path)
        self.sound_file_paths = [str(p) for p in self.sound_file_paths]
        assert len(self.sound_file_paths) > 0
        assert min_snr_in_db <= max_snr_in_db
        assert min_time_between_sounds <= max_time_between_sounds
        assert 0.0 < burst_probability <= 1.0
        if burst_probability == 1.0:
            assert (
                min_pause_factor_during_burst > 0.0
            )  # or else an infinite loop will occur
        assert 0.0 < min_pause_factor_during_burst <= 1.0
        assert max_pause_factor_during_burst > 0.0
        assert max_pause_factor_during_burst >= min_pause_factor_during_burst
        assert min_fade_in_time >= 0.0
        assert max_fade_in_time >= 0.0
        assert min_fade_in_time <= max_fade_in_time
        assert min_fade_out_time >= 0.0
        assert max_fade_out_time >= 0.0
        assert min_fade_out_time <= max_fade_out_time
        assert min_absolute_noise_rms_db <= max_absolute_noise_rms_db < 0
        assert type(include_silence_in_noise_rms_estimation) == bool

        self.min_snr_in_db = min_snr_in_db
        self.max_snr_in_db = max_snr_in_db
        self.min_time_between_sounds = min_time_between_sounds
        self.max_time_between_sounds = max_time_between_sounds
        self.burst_probability = burst_probability
        self.min_pause_factor_during_burst = min_pause_factor_during_burst
        self.max_pause_factor_during_burst = max_pause_factor_during_burst
        self.min_fade_in_time = min_fade_in_time
        self.max_fade_in_time = max_fade_in_time
        self.min_fade_out_time = min_fade_out_time
        self.max_fade_out_time = max_fade_out_time
        self.noise_rms = noise_rms
        self.min_absolute_noise_rms_db = min_absolute_noise_rms_db
        self.max_absolute_noise_rms_db = max_absolute_noise_rms_db
        self.include_silence_in_noise_rms_estimation = (
            include_silence_in_noise_rms_estimation
        )
        self.add_all_noises_with_same_level = add_all_noises_with_same_level
        self._load_sound = functools.lru_cache(maxsize=lru_cache_size)(
            AddShortNoises.__load_sound
        )

    @staticmethod
    def __load_sound(file_path, sample_rate):
        return load_sound_file(file_path, sample_rate)

    def randomize_parameters(self, samples, sample_rate):
        super().randomize_parameters(samples, sample_rate)
        if self.parameters["should_apply"]:
            input_sound_duration = len(samples) / sample_rate

            current_time = 0
            global_offset = random.uniform(
                -self.max_time_between_sounds, self.max_time_between_sounds
            )
            current_time += global_offset
            sounds = []

            snr_in_db = random.uniform(self.min_snr_in_db, self.max_snr_in_db)
            rms_in_db = random.uniform(
                self.min_absolute_noise_rms_db, self.max_absolute_noise_rms_db
            )

            while current_time < input_sound_duration:
                sound_file_path = random.choice(self.sound_file_paths)
                sound, _ = self.__load_sound(sound_file_path, sample_rate)
                sound_duration = len(sound) / sample_rate

                # Ensure that the fade time is not longer than the duration of the sound
                fade_in_time = min(
                    sound_duration,
                    random.uniform(self.min_fade_in_time, self.max_fade_in_time),
                )
                fade_out_time = min(
                    sound_duration,
                    random.uniform(self.min_fade_out_time, self.max_fade_out_time),
                )

                if not self.add_all_noises_with_same_level:
                    snr_in_db = random.uniform(self.min_snr_in_db, self.max_snr_in_db)
                    rms_in_db = random.uniform(
                        self.min_absolute_noise_rms_db, self.max_absolute_noise_rms_db
                    )

                sounds.append(
                    {
                        "fade_in_time": fade_in_time,
                        "start": current_time,
                        "end": current_time + sound_duration,
                        "fade_out_time": fade_out_time,
                        "file_path": sound_file_path,
                        "snr_in_db": snr_in_db,
                        "rms_in_db": rms_in_db,
                    }
                )

                # burst mode - add overlapping sounds
                while (
                    random.random() < self.burst_probability
                    and current_time < input_sound_duration
                ):
                    pause_factor = random.uniform(
                        self.min_pause_factor_during_burst,
                        self.max_pause_factor_during_burst,
                    )
                    pause_time = pause_factor * sound_duration
                    current_time = sounds[-1]["start"] + pause_time

                    if current_time >= input_sound_duration:
                        break

                    sound_file_path = random.choice(self.sound_file_paths)
                    sound, _ = self.__load_sound(sound_file_path, sample_rate)
                    sound_duration = len(sound) / sample_rate

                    fade_in_time = min(
                        sound_duration,
                        random.uniform(self.min_fade_in_time, self.max_fade_in_time),
                    )
                    fade_out_time = min(
                        sound_duration,
                        random.uniform(self.min_fade_out_time, self.max_fade_out_time),
                    )

                    if not self.add_all_noises_with_same_level:
                        snr_in_db = random.uniform(
                            self.min_snr_in_db, self.max_snr_in_db
                        )
                        rms_in_db = random.uniform(
                            self.min_absolute_noise_rms_db,
                            self.max_absolute_noise_rms_db,
                        )

                    sounds.append(
                        {
                            "fade_in_time": fade_in_time,
                            "start": current_time,
                            "end": current_time + sound_duration,
                            "fade_out_time": fade_out_time,
                            "file_path": sound_file_path,
                            "snr_in_db": snr_in_db,
                            "rms_in_db": rms_in_db,
                        }
                    )

                # wait until the last sound is done
                current_time += sound_duration

                # then add a pause
                pause_duration = random.uniform(
                    self.min_time_between_sounds, self.max_time_between_sounds
                )
                current_time += pause_duration

            self.parameters["sounds"] = sounds

    def apply(self, samples, sample_rate):
        num_samples = len(samples)
        noise_placeholder = np.zeros_like(samples)
        for sound_params in self.parameters["sounds"]:
            if sound_params["end"] < 0:
                # Skip a sound if it ended before the start of the input sound
                continue

            noise_samples, _ = self.__load_sound(sound_params["file_path"], sample_rate)

            # Apply fade in and fade out
            noise_gain = np.ones_like(noise_samples)
            fade_in_time_in_samples = int(sound_params["fade_in_time"] * sample_rate)
            fade_in_mask = np.linspace(0.0, 1.0, num=fade_in_time_in_samples)
            fade_out_time_in_samples = int(sound_params["fade_out_time"] * sample_rate)
            fade_out_mask = np.linspace(1.0, 0.0, num=fade_out_time_in_samples)
            noise_gain[: fade_in_mask.shape[0]] = fade_in_mask
            noise_gain[-fade_out_mask.shape[0] :] = np.minimum(
                noise_gain[-fade_out_mask.shape[0] :], fade_out_mask
            )
            noise_samples = (
                noise_samples * noise_gain
            )  # Gain here describes just the gain from the fade in and fade out.

            start_sample_index = int(sound_params["start"] * sample_rate)
            end_sample_index = start_sample_index + len(noise_samples)

            if start_sample_index < 0:
                # crop noise_samples: shave off a chunk in the beginning
                num_samples_to_shave_off = abs(start_sample_index)
                noise_samples = noise_samples[num_samples_to_shave_off:]
                start_sample_index = 0

            if end_sample_index > num_samples:
                # crop noise_samples: shave off a chunk in the end
                num_samples_to_shave_off = end_sample_index - num_samples
                noise_samples = noise_samples[
                    : len(noise_samples) - num_samples_to_shave_off
                ]
                end_sample_index = num_samples

            clean_rms = calculate_rms(samples[start_sample_index:end_sample_index])

            if self.include_silence_in_noise_rms_estimation:
                noise_rms = calculate_rms(noise_samples)
            else:
                noise_rms = calculate_rms_without_silence(noise_samples, sample_rate)

            if noise_rms > 0:
                if self.noise_rms == "relative":

                    desired_noise_rms = calculate_desired_noise_rms(
                        clean_rms, sound_params["snr_in_db"]
                    )

                    # Adjust the noise to match the desired noise RMS
                    noise_samples = noise_samples * (desired_noise_rms / noise_rms)

                    noise_placeholder[
                        start_sample_index:end_sample_index
                    ] += noise_samples
                if self.noise_rms == "absolute":
                    desired_noise_rms_db = sound_params["rms_in_db"]
                    desired_noise_rms_amp = convert_decibels_to_amplitude_ratio(
                        desired_noise_rms_db
                    )
                    gain = desired_noise_rms_amp / noise_rms
                    noise_samples = noise_samples * gain

                    noise_placeholder[
                        start_sample_index:end_sample_index
                    ] += noise_samples
        # Return a mix of the input sound and the added sounds
        return samples + noise_placeholder

    def __getstate__(self):
        state = self.__dict__.copy()
        warnings.warn(
            "Warning: the LRU cache of AddShortNoises gets discarded when pickling it."
            " E.g. this means the cache will not be used when using AddShortNoises together"
            " with multiprocessing on Windows"
        )
        del state["_load_sound"]
        return state


class PolarityInversion(BaseWaveformTransform):
    """
    Flip the audio samples upside-down, reversing their polarity. In other words, multiply the
    waveform by -1, so negative values become positive, and vice versa. The result will sound
    the same compared to the original when played back in isolation. However, when mixed with
    other audio sources, the result may be different. This waveform inversion technique
    is sometimes used for audio cancellation or obtaining the difference between two waveforms.
    However, in the context of audio data augmentation, this transform can be useful when
    training phase-aware machine learning models.
    """

    supports_multichannel = True

    def __init__(self, p=0.5):
        """
        :param p: The probability of applying this transform
        """
        super().__init__(p)

    def randomize_parameters(self, samples, sample_rate):
        super().randomize_parameters(samples, sample_rate)

    def apply(self, samples, sample_rate):
        return -samples


class Gain(BaseWaveformTransform):
    """
    Multiply the audio by a random amplitude factor to reduce or increase the volume. This
    technique can help a model become somewhat invariant to the overall gain of the input audio.

    Warning: This transform can return samples outside the [-1, 1] range, which may lead to
    clipping or wrap distortion, depending on what you do with the audio in a later stage.
    See also https://en.wikipedia.org/wiki/Clipping_(audio)#Digital_clipping
    """

    supports_multichannel = True

    def __init__(self, min_gain_in_db=-12, max_gain_in_db=12, p=0.5):
        """
        :param p: The probability of applying this transform
        """
        super().__init__(p)
        assert min_gain_in_db <= max_gain_in_db
        self.min_gain_in_db = min_gain_in_db
        self.max_gain_in_db = max_gain_in_db

    def randomize_parameters(self, samples, sample_rate):
        super().randomize_parameters(samples, sample_rate)
        if self.parameters["should_apply"]:
            self.parameters["amplitude_ratio"] = convert_decibels_to_amplitude_ratio(
                random.uniform(self.min_gain_in_db, self.max_gain_in_db)
            )

    def apply(self, samples, sample_rate):
        return samples * self.parameters["amplitude_ratio"]


class Reverse(BaseWaveformTransform):
    """
    Reverse the audio. Also known as time inversion. Inversion of an audio track along its time
    axis relates to the random flip of an image, which is an augmentation technique that is
    widely used in the visual domain. This can be relevant in the context of audio
    classification. It was successfully applied in the paper
    AudioCLIP: Extending CLIP to Image, Text and Audio
    https://arxiv.org/pdf/2106.13043.pdf
    """

    supports_multichannel = True

    def __init__(self, p=0.5):
        """
        :param p: The probability of applying this transform
        """
        super().__init__(p)

    def apply(self, samples, sample_rate):
        if len(samples.shape) > 1:
            return np.fliplr(samples)
        else:
            return np.flipud(samples)


class TanhDistortion(BaseWaveformTransform):
    """
    Apply tanh (hyperbolic tangent) distortion to the audio. This technique is sometimes
    used for adding distortion to guitar recordings. The tanh() function can give a rounded
    "soft clipping" kind of distortion, and the distortion amount is proportional to the
    loudness of the input and the pre-gain. Tanh is symmetric, so the positive and
    negative parts of the signal are squashed in the same way. This transform can be
    useful as data augmentation because it adds harmonics. In other words, it changes
    the timbre of the sound.

    See this page for examples: http://gdsp.hf.ntnu.no/lessons/3/17/
    """

    supports_multichannel = True

    def __init__(
        self, min_distortion: float = 0.01, max_distortion: float = 0.7, p: float = 0.5
    ):
        """
        :param min_distortion: Minimum amount of distortion (between 0 and 1)
        :param max_distortion: Maximum amount of distortion (between 0 and 1)
        :param p: The probability of applying this transform
        """
        super().__init__(p)
        assert 0 <= min_distortion <= 1
        assert 0 <= max_distortion <= 1
        assert min_distortion <= max_distortion
        self.min_distortion = min_distortion
        self.max_distortion = max_distortion

    def randomize_parameters(self, samples, sample_rate):
        super().randomize_parameters(samples, sample_rate)
        if self.parameters["should_apply"]:
            self.parameters["distortion_amount"] = random.uniform(
                self.min_distortion, self.max_distortion
            )

    def apply(self, samples, sample_rate):
        # Find out how much to pre-gain the audio to get a given amount of distortion
        percentile = 100 - 99 * self.parameters["distortion_amount"]
        threshold = np.percentile(abs(samples), percentile)
        gain_factor = 0.5 / (threshold + 1e-6)

        # Distort the audio
        distorted_samples = np.tanh(gain_factor * samples)

        # Scale the output so its loudness matches the input
        rms_before = calculate_rms(samples)
        if rms_before > 1e-9:
            rms_after = calculate_rms(distorted_samples)
            post_gain = rms_before / rms_after
            distorted_samples = post_gain * distorted_samples

        return distorted_samples


class ButterworthFilter(BaseWaveformTransform):
    """
    A `scipy.signal.butter`-based generic filter class.
    """

    supports_multichannel = True

<<<<<<< HEAD
    # The types below must be equal to the ones accepted by
    # the `btype` argument of `scipy.signal.butter`
    ALLOWED_ONE_SIDE_FILTER_TYPES = ("lowpass", "highpass")
    ALLOWED_TWO_SIDE_FILTER_TYPES = ("bandpass", "bandstop")
    ALLOWED_FILTER_TYPES = ALLOWED_ONE_SIDE_FILTER_TYPES + ALLOWED_TWO_SIDE_FILTER_TYPES

    def __init__(self, **kwargs):
        assert "p" in kwargs
        assert "min_rolloff" in kwargs
        assert "max_rolloff" in kwargs
        assert "filter_type" in kwargs

        filter_type = kwargs["filter_type"]

        assert (
            filter_type in ButterworthFilter.ALLOWED_FILTER_TYPES
        ), "Filter type must be one of: " + ", ".join(
            ButterworthFilter.ALLOWED_FILTER_TYPES
        )
        self.filter_type = filter_type

        assert ("min_cutoff_freq" in kwargs and "max_cutoff_freq" in kwargs) or (
            "min_center_freq" in kwargs
            and "max_center_freq" in kwargs
            and "min_bandwidth" in kwargs
            and "max_bandwidth" in kwargs
        ), "Arguments for either a one-sided, or a two-sided filter must be given"

        if "min_cutoff_freq" in kwargs:
            self.initialize_one_sided_filter(
                min_cutoff_freq=kwargs["min_cutoff_freq"],
                max_cutoff_freq=kwargs["max_cutoff_freq"],
                min_rolloff=kwargs["min_rolloff"],
                max_rolloff=kwargs["max_rolloff"],
                p=kwargs["p"],
            )
        elif "min_center_freq" in kwargs:
            self.initialize_two_sided_filter(
                min_center_freq=kwargs["min_center_freq"],
                max_center_freq=kwargs["max_center_freq"],
                min_bandwidth=kwargs["min_bandwidth"],
                max_bandwidth=kwargs["max_bandwidth"],
                min_rolloff=kwargs["min_rolloff"],
                max_rolloff=kwargs["max_rolloff"],
                p=kwargs["p"],
            )

    def initialize_one_sided_filter(
        self,
        min_cutoff_freq=20,
        max_cutoff_freq=2400,
        min_rolloff=12,
        max_rolloff=24,
        p: float = 0.5,
=======
    def __init__(
        self, min_cutoff_freq=150, max_cutoff_freq=7500, p: float = 0.5,
>>>>>>> 85ef43dd
    ):
        """
        :param min_cutoff_freq: Minimum cutoff frequency in hertz
        :param max_cutoff_freq: Maximum cutoff frequency in hertz
        :param min_rolloff: Minimum filter roll-off (in db/octave).
            Must be a multiple of 6
        :param max_rolloff: Maximum filter roll-off (in db/octave)
            Must be a multiple of 6
        :param p: The probability of applying this transform
        """
        super().__init__(p)

        self.min_cutoff_freq = min_cutoff_freq
        self.max_cutoff_freq = max_cutoff_freq
        if self.min_cutoff_freq > self.max_cutoff_freq:
            raise ValueError("min_cutoff_freq must not be greater than max_cutoff_freq")

        self.min_rolloff = min_rolloff
        self.max_rolloff = max_rolloff

        if self.min_rolloff < 6 or self.min_rolloff % 6 != 0:
            raise ValueError(
                "min_rolloff must be 6 or greater, as well as a multiple of 6 (e.g. 6, 12, 18, 24...)"
            )
        if self.max_rolloff < 6 or self.max_rolloff % 6 != 0:
            raise ValueError(
                "max_rolloff must be 6 or greater, as well as a multiple of 6 (e.g. 6, 12, 18, 24...)"
            )
        if self.min_rolloff > self.max_rolloff:
            raise ValueError("min_rolloff must not be greater than max_rolloff")

    def initialize_two_sided_filter(
        self,
        min_center_freq=100.0,
        max_center_freq=1000.0,
        min_bandwidth=1.0,
        max_bandwidth=2.0,
        min_rolloff=12,
        max_rolloff=24,
        p=0.5,
    ):
        """
        :param min_center_freq: Minimum center frequency in hertz
        :param max_center_freq: Maximum center frequency in hertz
        :param min_bandwidth: Minimum bandwidth
        :param max_bandwidth: Maximum bandwidth
        :param min_rolloff: Minimum filter roll-off (in db/octave).
            Must be a multiple of 6
        :param max_rolloff: Maximum filter roll-off (in db/octave)
            Must be a multiple of 6
        :param p: The probability of applying this transform
        """
        super().__init__(p)

        self.min_center_freq = min_center_freq
        self.max_center_freq = max_center_freq
        self.min_bandwidth = min_bandwidth
        self.max_bandwidth = max_bandwidth

        self.min_rolloff = min_rolloff
        self.max_rolloff = max_rolloff
        if self.min_center_freq > self.max_center_freq:
            raise ValueError("min_center_freq must not be greater than max_center_freq")
        if self.min_bandwidth > self.max_bandwidth:
            raise ValueError("min_q must not be greater than max_q")

    def randomize_parameters(self, samples: np.array, sample_rate: int = None):

        super().randomize_parameters(samples, sample_rate)
        random_order = random.randint(self.min_rolloff // 6, self.max_rolloff // 6)
        self.parameters["rolloff"] = random_order * 6

        if self.filter_type in ButterworthFilter.ALLOWED_ONE_SIDE_FILTER_TYPES:
            self.parameters["cutoff_freq"] = np.random.uniform(
                low=self.min_cutoff_freq, high=self.max_cutoff_freq
            )
        elif self.filter_type in ButterworthFilter.ALLOWED_TWO_SIDE_FILTER_TYPES:
            self.parameters["center_freq"] = np.random.uniform(
                low=self.min_center_freq, high=self.max_center_freq
            )
            self.parameters["bandwidth"] = np.random.uniform(
                low=self.min_bandwidth, high=self.max_bandwidth
            )

    def apply(self, samples: np.array, sample_rate: int = None):
        assert samples.dtype == np.float32

        if self.filter_type in ButterworthFilter.ALLOWED_ONE_SIDE_FILTER_TYPES:
            sos = butter(
                self.parameters["rolloff"] // 6,
                self.parameters["cutoff_freq"],
                btype=self.filter_type,
                analog=False,
                fs=sample_rate,
                output="sos",
            )
        elif self.filter_type in ButterworthFilter.ALLOWED_TWO_SIDE_FILTER_TYPES:
            sos = butter(
                self.parameters["rolloff"] // 6,
                [
                    self.parameters["center_freq"] - self.parameters["bandwidth"] / 2,
                    self.parameters["center_freq"] + self.parameters["bandwidth"] / 2,
                ],
                btype=self.filter_type,
                analog=False,
                fs=sample_rate,
                output="sos",
            )

        if len(samples.shape) == 1:
            zi = sosfilt_zi(sos) * samples[0]
            processed_samples, zf = sosfilt(sos, samples, zi=zi)
        else:
            processed_samples = np.zeros_like(samples, dtype=np.float32)
            zi = sosfilt_zi(sos)
            for chn_idx in range(samples.shape[0]):

                processed_samples[chn_idx, :], _ = sosfilt(
                    sos, samples[chn_idx, :], zi=zi * samples[chn_idx, 0]
                )
        processed_samples = processed_samples.astype(np.float32)

        return processed_samples


class LowPassFilter(ButterworthFilter):
    """
    Apply high-pass filtering to the input audio.
    """

    supports_multichannel = True

    def __init__(
        self,
        min_cutoff_freq=20,
        max_cutoff_freq=2400,
        min_rolloff=12,
        max_rolloff=24,
        p: float = 0.5,
    ):
        """
        :param min_cutoff_freq: Minimum cutoff frequency in hertz
        :param max_cutoff_freq: Maximum cutoff frequency in hertz
        :param min_rolloff: Minimum filter roll-off (in db/octave).
            Must be a multiple of 6
        :param max_rolloff: Maximum filter roll-off (in db/octave)
            Must be a multiple of 6
        :param p: The probability of applying this transform
        """
        super().__init__(
            min_cutoff_freq=min_cutoff_freq,
            max_cutoff_freq=max_cutoff_freq,
            min_rolloff=min_rolloff,
            max_rolloff=max_rolloff,
            p=p,
            filter_type="lowpass",
        )


class HighPassFilter(ButterworthFilter):
    """
    Apply high-pass filtering to the input audio.
    """

    supports_multichannel = True

    def __init__(
        self,
        min_cutoff_freq=20,
        max_cutoff_freq=2400,
        min_rolloff=12,
        max_rolloff=24,
        p: float = 0.5,
    ):
        """
        :param min_cutoff_freq: Minimum cutoff frequency in hertz
        :param max_cutoff_freq: Maximum cutoff frequency in hertz
        :param min_rolloff: Minimum filter roll-off (in db/octave).
            Must be a multiple of 6
        :param max_rolloff: Maximum filter roll-off (in db/octave)
            Must be a multiple of 6
        :param p: The probability of applying this transform
        """
        super().__init__(
            min_cutoff_freq=min_cutoff_freq,
            max_cutoff_freq=max_cutoff_freq,
            min_rolloff=min_rolloff,
            max_rolloff=max_rolloff,
            p=p,
            filter_type="highpass",
        )


class BandStopFilter(ButterworthFilter):
    """
    Apply band-stop filtering to the input audio.
    """

    supports_multichannel = True

    def __init__(
        self,
        min_center_freq=100.0,
        max_center_freq=1000.0,
        min_bandwidth=1.0,
        max_bandwidth=2.0,
        min_rolloff=12,
        max_rolloff=24,
        p=0.5,
    ):
        """
        :param min_center_freq: Minimum center frequency in hertz
        :param max_center_freq: Maximum center frequency in hertz
        :param min_bandwidth: Minimum bandwidth
        :param max_bandwidth: Maximum bandwidth
        :param min_rolloff: Minimum filter roll-off (in db/octave).
            Must be a multiple of 6
        :param max_rolloff: Maximum filter roll-off (in db/octave)
            Must be a multiple of 6
        :param p: The probability of applying this transform
        """
        super().__init__(
            min_center_freq=min_center_freq,
            max_center_freq=max_center_freq,
            min_bandwidth=min_bandwidth,
            max_bandwidth=max_bandwidth,
            min_rolloff=min_rolloff,
            max_rolloff=max_rolloff,
            p=p,
            filter_type="bandstop",
        )


class BandPassFilter(ButterworthFilter):
    """
    Apply band-pass filtering to the input audio.
    """

    supports_multichannel = True

    def __init__(
        self,
        min_center_freq=100.0,
        max_center_freq=1000.0,
        min_bandwidth=1.0,
        max_bandwidth=2.0,
        min_rolloff=12,
        max_rolloff=24,
        p=0.5,
    ):
        """
        :param min_center_freq: Minimum center frequency in hertz
        :param max_center_freq: Maximum center frequency in hertz
        :param min_bandwidth: Minimum bandwidth
        :param max_bandwidth: Maximum bandwidth
        :param min_rolloff: Minimum filter roll-off (in db/octave).
            Must be a multiple of 6
        :param max_rolloff: Maximum filter roll-off (in db/octave)
            Must be a multiple of 6
        :param p: The probability of applying this transform
        """
        super().__init__(
            min_center_freq=min_center_freq,
            max_center_freq=max_center_freq,
            min_bandwidth=min_bandwidth,
            max_bandwidth=max_bandwidth,
            min_rolloff=min_rolloff,
            max_rolloff=max_rolloff,
            p=p,
            filter_type="bandpass",
        )


class Mp3Compression(BaseWaveformTransform):
    """Compress the audio using an MP3 encoder to lower the audio quality.
    This may help machine learning models deal with compressed, low-quality audio.

    This transform depends on either lameenc or pydub/ffmpeg.

    Note that bitrates below 32 kbps are only supported for low sample rates (up to 24000 hz).

    Note: When using the lameenc backend, the output may be slightly longer than the input due
    to the fact that the LAME encoder inserts some silence at the beginning of the audio.

    Warning: This transform writes to disk, so it may be slow. Ideally, the work should be done
    in memory. Contributions are welcome.
    """

    SUPPORTED_BITRATES = [
        8,
        16,
        24,
        32,
        40,
        48,
        56,
        64,
        80,
        96,
        112,
        128,
        144,
        160,
        192,
        224,
        256,
        320,
    ]

    def __init__(
        self, min_bitrate: int = 8, max_bitrate: int = 64, backend: str = "pydub", p=0.5
    ):
        """
        :param min_bitrate: Minimum bitrate in kbps
        :param max_bitrate: Maximum bitrate in kbps
        :param backend: "pydub" or "lameenc".
            Pydub may use ffmpeg under the hood.
                Pros: Seems to avoid introducing latency in the output.
                Cons: Slower than lameenc.
            lameenc:
                Pros: You can set the quality parameter in addition to bitrate.
                Cons: Seems to introduce some silence at the start of the audio.
        :param p: The probability of applying this transform
        """
        super().__init__(p)
        assert self.SUPPORTED_BITRATES[0] <= min_bitrate <= self.SUPPORTED_BITRATES[-1]
        assert self.SUPPORTED_BITRATES[0] <= max_bitrate <= self.SUPPORTED_BITRATES[-1]
        assert min_bitrate <= max_bitrate
        self.min_bitrate = min_bitrate
        self.max_bitrate = max_bitrate
        assert backend in ("pydub", "lameenc")
        self.backend = backend

    def randomize_parameters(self, samples, sample_rate):
        super().randomize_parameters(samples, sample_rate)
        if self.parameters["should_apply"]:
            bitrate_choices = [
                bitrate
                for bitrate in self.SUPPORTED_BITRATES
                if self.min_bitrate <= bitrate <= self.max_bitrate
            ]
            self.parameters["bitrate"] = random.choice(bitrate_choices)

    def apply(self, samples, sample_rate):
        if self.backend == "lameenc":
            return self.apply_lameenc(samples, sample_rate)
        elif self.backend == "pydub":
            return self.apply_pydub(samples, sample_rate)
        else:
            raise Exception("Backend {} not recognized".format(self.backend))

    def apply_lameenc(self, samples, sample_rate):
        try:
            import lameenc
        except ImportError:
            print(
                "Failed to import the lame encoder. Maybe it is not installed? "
                "To install the optional lameenc dependency of audiomentations,"
                " do `pip install audiomentations[extras]` instead of"
                " `pip install audiomentations`",
                file=sys.stderr,
            )
            raise

        assert len(samples.shape) == 1
        assert samples.dtype == np.float32

        int_samples = convert_float_samples_to_int16(samples)

        encoder = lameenc.Encoder()
        encoder.set_bit_rate(self.parameters["bitrate"])
        encoder.set_in_sample_rate(sample_rate)
        encoder.set_channels(1)
        encoder.set_quality(7)  # 2 = highest, 7 = fastest
        encoder.silence()

        mp3_data = encoder.encode(int_samples.tobytes())
        mp3_data += encoder.flush()

        # Write a temporary MP3 file that will then be decoded
        tmp_dir = tempfile.gettempdir()
        tmp_file_path = os.path.join(
            tmp_dir, "tmp_compressed_{}.mp3".format(str(uuid.uuid4())[0:12])
        )
        with open(tmp_file_path, "wb") as f:
            f.write(mp3_data)

        degraded_samples, _ = librosa.load(tmp_file_path, sample_rate)

        os.unlink(tmp_file_path)

        return degraded_samples

    def apply_pydub(self, samples, sample_rate):
        try:
            import pydub
        except ImportError:
            print(
                "Failed to import pydub. Maybe it is not installed? "
                "To install the optional pydub dependency of audiomentations,"
                " do `pip install audiomentations[extras]` instead of"
                " `pip install audiomentations`",
                file=sys.stderr,
            )
            raise

        assert len(samples.shape) == 1
        assert samples.dtype == np.float32

        int_samples = convert_float_samples_to_int16(samples)

        audio_segment = pydub.AudioSegment(
            int_samples.tobytes(),
            frame_rate=sample_rate,
            sample_width=int_samples.dtype.itemsize,
            channels=1,
        )

        tmp_dir = tempfile.gettempdir()
        tmp_file_path = os.path.join(
            tmp_dir, "tmp_compressed_{}.mp3".format(str(uuid.uuid4())[0:12])
        )

        bitrate_string = "{}k".format(self.parameters["bitrate"])
        file_handle = audio_segment.export(tmp_file_path, bitrate=bitrate_string)
        file_handle.close()

        degraded_samples, _ = librosa.load(tmp_file_path, sample_rate)

        os.unlink(tmp_file_path)

        return degraded_samples<|MERGE_RESOLUTION|>--- conflicted
+++ resolved
@@ -1379,7 +1379,6 @@
 
     supports_multichannel = True
 
-<<<<<<< HEAD
     # The types below must be equal to the ones accepted by
     # the `btype` argument of `scipy.signal.butter`
     ALLOWED_ONE_SIDE_FILTER_TYPES = ("lowpass", "highpass")
@@ -1434,10 +1433,6 @@
         min_rolloff=12,
         max_rolloff=24,
         p: float = 0.5,
-=======
-    def __init__(
-        self, min_cutoff_freq=150, max_cutoff_freq=7500, p: float = 0.5,
->>>>>>> 85ef43dd
     ):
         """
         :param min_cutoff_freq: Minimum cutoff frequency in hertz
